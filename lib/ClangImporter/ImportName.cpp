//===--- ImportName.cpp - Imported Swift names for Clang decls ------------===//
//
// This source file is part of the Swift.org open source project
//
// Copyright (c) 2014 - 2017 Apple Inc. and the Swift project authors
// Licensed under Apache License v2.0 with Runtime Library Exception
//
// See https://swift.org/LICENSE.txt for license information
// See https://swift.org/CONTRIBUTORS.txt for the list of Swift project authors
//
//===----------------------------------------------------------------------===//
//
// This file provides class definitions for naming-related concerns in the
// ClangImporter.
//
//===----------------------------------------------------------------------===//

#include "CFTypeInfo.h"
#include "IAMInference.h"
#include "ImporterImpl.h"
#include "ClangDiagnosticConsumer.h"
#include "swift/Subsystems.h"
#include "swift/AST/ASTContext.h"
#include "swift/AST/DiagnosticEngine.h"
#include "swift/AST/DiagnosticsClangImporter.h"
#include "swift/AST/Module.h"
#include "swift/AST/NameLookup.h"
#include "swift/AST/TypeRepr.h"
#include "swift/AST/Types.h"
#include "swift/Basic/StringExtras.h"
#include "swift/ClangImporter/ClangImporterOptions.h"
#include "swift/Parse/Parser.h"
#include "clang/AST/ASTContext.h"
#include "clang/Basic/IdentifierTable.h"
#include "clang/Basic/Module.h"
#include "clang/Lex/Preprocessor.h"
#include "clang/Parse/Parser.h"
#include "clang/Sema/Lookup.h"
#include "clang/Sema/Sema.h"
#include "llvm/ADT/STLExtras.h"
#include "llvm/Support/ErrorHandling.h"
#include <algorithm>
#include <memory>

#include "llvm/ADT/Statistic.h"
#define DEBUG_TYPE "Import Name"
STATISTIC(ImportNameNumCacheHits, "# of times the import name cache was hit");
STATISTIC(ImportNameNumCacheMisses, "# of times the import name cache was missed");

using namespace swift;
using namespace importer;

// Commonly-used Clang classes.
using clang::CompilerInstance;
using clang::CompilerInvocation;


/// Determine whether the given Clang selector matches the given
/// selector pieces.
static bool isNonNullarySelector(clang::Selector selector,
                                 ArrayRef<StringRef> pieces) {
  unsigned n = selector.getNumArgs();
  if (n == 0) return false;
  if (n != pieces.size()) return false;

  for (unsigned i = 0; i != n; ++i) {
    if (selector.getNameForSlot(i) != pieces[i]) return false;
  }

  return true;
}

/// Whether we should make a variadic method with the given selector
/// non-variadic.
static bool shouldMakeSelectorNonVariadic(clang::Selector selector) {
  // This is UIActionSheet's designated initializer.
  if (isNonNullarySelector(selector,
                           { "initWithTitle",
                             "delegate",
                             "cancelButtonTitle",
                             "destructiveButtonTitle",
                             "otherButtonTitles" }))
    return true;

  // This is UIAlertView's designated initializer.
  if (isNonNullarySelector(selector,
                           { "initWithTitle",
                             "message",
                             "delegate",
                             "cancelButtonTitle",
                             "otherButtonTitles" }))
    return true;

  // Nothing else for now.
  return false;
}

static bool isBlockParameter(const clang::ParmVarDecl *param) {
  return param->getType()->isBlockPointerType();
}

static bool isErrorOutParameter(const clang::ParmVarDecl *param,
                         ForeignErrorConvention::IsOwned_t &isErrorOwned) {
  clang::QualType type = param->getType();

  // Must be a pointer.
  auto ptrType = type->getAs<clang::PointerType>();
  if (!ptrType) return false;
  type = ptrType->getPointeeType();

  // For NSError**, take ownership from the qualifier.
  if (auto objcPtrType = type->getAs<clang::ObjCObjectPointerType>()) {
    auto iface = objcPtrType->getInterfaceDecl();
    if (iface && iface->getName() == "NSError") {
      switch (type.getObjCLifetime()) {
      case clang::Qualifiers::OCL_None:
        llvm_unreachable("not in ARC?");

      case clang::Qualifiers::OCL_ExplicitNone:
      case clang::Qualifiers::OCL_Autoreleasing:
        isErrorOwned = ForeignErrorConvention::IsNotOwned;
        return true;

      case clang::Qualifiers::OCL_Weak:
        // We just don't know how to handle this.
        return false;

      case clang::Qualifiers::OCL_Strong:
        isErrorOwned = ForeignErrorConvention::IsOwned;
        return false;
      }
      llvm_unreachable("bad error ownership");
    }
  }
  return false;
}

static bool isBoolType(clang::ASTContext &ctx, clang::QualType type) {
  do {
    // Check whether we have a typedef for "BOOL" or "Boolean".
    if (auto typedefType = dyn_cast<clang::TypedefType>(type.getTypePtr())) {
      auto typedefDecl = typedefType->getDecl();
      if (typedefDecl->getName() == "BOOL" ||
          typedefDecl->getName() == "Boolean")
        return true;

      type = typedefDecl->getUnderlyingType();
      continue;
    }

    // Try to desugar one level...
    clang::QualType desugared = type.getSingleStepDesugaredType(ctx);
    if (desugared.getTypePtr() == type.getTypePtr())
      break;

    type = desugared;
  } while (!type.isNull());

  return false;
}

static bool isIntegerType(clang::QualType clangType) {
  if (auto builtinTy = clangType->getAs<clang::BuiltinType>()) {
    return (builtinTy->getKind() >= clang::BuiltinType::Bool &&
            builtinTy->getKind() <= clang::BuiltinType::UInt128) ||
           (builtinTy->getKind() >= clang::BuiltinType::SChar &&
            builtinTy->getKind() <= clang::BuiltinType::Int128);
  }

  return false;
}

/// Whether the given Objective-C type can be imported as an optional type.
static bool canImportAsOptional(clang::ASTContext &ctx, clang::QualType type) {
  // Note: this mimics ImportHint::canImportAsOptional.

  // Objective-C object pointers.
  if (type->getAs<clang::ObjCObjectPointerType>()) return true;

  // Block and C pointers, including CF types.
  if (type->isBlockPointerType() || type->isPointerType()) return true;

  return false;
}

static Optional<ForeignErrorConvention::Kind>
classifyMethodErrorHandling(const clang::ObjCMethodDecl *clangDecl,
                            OptionalTypeKind resultOptionality) {
  // TODO: opt out any non-standard methods here?
  clang::ASTContext &clangCtx = clangDecl->getASTContext();

  // Check for an explicit attribute.
  if (auto attr = clangDecl->getAttr<clang::SwiftErrorAttr>()) {
    switch (attr->getConvention()) {
    case clang::SwiftErrorAttr::None:
      return None;

    case clang::SwiftErrorAttr::NonNullError:
      return ForeignErrorConvention::NonNilError;

    // Only honor null_result if we actually imported as a
    // non-optional type.
    case clang::SwiftErrorAttr::NullResult:
      if (resultOptionality != OTK_None &&
          canImportAsOptional(clangCtx, clangDecl->getReturnType()))
        return ForeignErrorConvention::NilResult;
      return None;

    // Preserve the original result type on a zero_result unless we
    // imported it as Bool.
    case clang::SwiftErrorAttr::ZeroResult:
      if (isBoolType(clangCtx, clangDecl->getReturnType())) {
        return ForeignErrorConvention::ZeroResult;
      } else if (isIntegerType(clangDecl->getReturnType())) {
        return ForeignErrorConvention::ZeroPreservedResult;
      }
      return None;

    // There's no reason to do the same for nonzero_result because the
    // only meaningful value remaining would be zero.
    case clang::SwiftErrorAttr::NonZeroResult:
      if (isIntegerType(clangDecl->getReturnType()))
        return ForeignErrorConvention::NonZeroResult;
      return None;
    }
    llvm_unreachable("bad swift_error kind");
  }

  // Otherwise, apply the default rules.

  // For bool results, a zero value is an error.
  if (isBoolType(clangCtx, clangDecl->getReturnType())) {
    return ForeignErrorConvention::ZeroResult;
  }

  // For optional reference results, a nil value is normally an error.
  if (resultOptionality != OTK_None &&
      canImportAsOptional(clangCtx, clangDecl->getReturnType())) {
    return ForeignErrorConvention::NilResult;
  }

  return None;
}

static const char ErrorSuffix[] = "AndReturnError";
static const char AltErrorSuffix[] = "WithError";

/// Determine the optionality of the given Objective-C method.
///
/// \param method The Clang method.
static OptionalTypeKind getResultOptionality(
                          const clang::ObjCMethodDecl *method) {
  auto &clangCtx = method->getASTContext();

  // If nullability is available on the type, use it.
  if (auto nullability = method->getReturnType()->getNullability(clangCtx)) {
    return translateNullability(*nullability);
  }

  // If there is a returns_nonnull attribute, non-null.
  if (method->hasAttr<clang::ReturnsNonNullAttr>())
    return OTK_None;

  // Default to implicitly unwrapped optionals.
  return OTK_ImplicitlyUnwrappedOptional;
}

/// Determine whether the given name is reserved for Swift.
static bool isSwiftReservedName(StringRef name) {
  tok kind = Lexer::kindOfIdentifier(name, /*InSILMode=*/false);
  return (kind != tok::identifier);
}

/// Determine whether we should lowercase the first word of the given value
/// name.
static bool shouldLowercaseValueName(StringRef name) {
  // If we see any lowercase characters, we can lowercase.
  for (auto c : name) {
    if (clang::isLowercase(c)) return true;
  }

  // Otherwise, lowercasing will either be a no-op or we have ALL_CAPS.
  return false;
}

/// Will recursively print out the fully qualified context for the given name.
/// Ends with a trailing "."
static void printFullContextPrefix(ImportedName name, ImportNameVersion version,
                                   llvm::raw_ostream &os,
                                   ClangImporter::Implementation &Impl) {
  const clang::NamedDecl *newDeclContextNamed = nullptr;
  switch (name.getEffectiveContext().getKind()) {
  case EffectiveClangContext::UnresolvedContext:
    os << name.getEffectiveContext().getUnresolvedName() << ".";
    // And we're done!
    return;

  case EffectiveClangContext::DeclContext: {
    auto namedDecl = dyn_cast<clang::NamedDecl>(
        name.getEffectiveContext().getAsDeclContext());
    if (!namedDecl) {
      // We're done
      return;
    }
    newDeclContextNamed = cast<clang::NamedDecl>(namedDecl);
    break;
  }

  case EffectiveClangContext::TypedefContext:
    newDeclContextNamed = name.getEffectiveContext().getTypedefName();
    break;
  }

  // Now, let's print out the parent
  assert(newDeclContextNamed && "should of been set");
  auto parentName = Impl.importFullName(newDeclContextNamed, version);
  printFullContextPrefix(parentName, version, os, Impl);
  os << parentName.getDeclName() << ".";
}

void ClangImporter::Implementation::printSwiftName(ImportedName name,
                                                   ImportNameVersion version,
                                                   bool fullyQualified,
                                                   llvm::raw_ostream &os) {
  // Property accessors.
  bool isGetter = false;
  bool isSetter = false;
  switch (name.getAccessorKind()) {
  case ImportedAccessorKind::None:
    break;

  case ImportedAccessorKind::PropertyGetter:
  case ImportedAccessorKind::SubscriptGetter:
    os << "getter:";
    isGetter = true;
    break;

  case ImportedAccessorKind::PropertySetter:
  case ImportedAccessorKind::SubscriptSetter:
    os << "setter:";
    isSetter = true;
    break;
  }

  if (fullyQualified)
    printFullContextPrefix(name, version, os, *this);

  // Base name.
  os << name.getDeclName().getBaseName();

  // Determine the number of argument labels we'll be producing.
  auto argumentNames = name.getDeclName().getArgumentNames();
  unsigned numArguments = argumentNames.size();
  if (name.getSelfIndex()) ++numArguments;
  if (isSetter) ++numArguments;

  // If the result is a simple name that is not a getter, we're done.
  if (numArguments == 0 && name.getDeclName().isSimpleName() && !isGetter)
    return;

  // We need to produce a function name.
  os << "(";
  unsigned currentArgName = 0;
  for (unsigned i = 0; i != numArguments; ++i) {
    // The "self" parameter.
    if (name.getSelfIndex() && *name.getSelfIndex() == i) {
      os << "self:";
      continue;
    }

    if (currentArgName < argumentNames.size()) {
      if (argumentNames[currentArgName].empty())
        os << "_";
      else
        os << argumentNames[currentArgName].str();
      os << ":";
      ++currentArgName;
      continue;
    }

    // We don't have a name for this argument.
    os << "_:";
  }
  os << ")";
}

/// Retrieve the name of the given Clang declaration context for
/// printing.
static StringRef getClangDeclContextName(const clang::DeclContext *dc) {
  auto type = getClangDeclContextType(dc);
  if (type.isNull()) return StringRef();

  return getClangTypeNameForOmission(dc->getParentASTContext(), type).Name;
}

namespace {
  /// Merge the a set of imported names produced for the overridden
  /// declarations of a given method or property.
  template<typename DeclType>
  void mergeOverriddenNames(ASTContext &ctx,
                            const DeclType *decl,
                            SmallVectorImpl<std::pair<const DeclType *,
                                                      ImportedName>>
                              &overriddenNames) {
    typedef std::pair<const DeclType *, ImportedName> OverriddenName;
    llvm::SmallPtrSet<DeclName, 4> known;
    (void)known.insert(DeclName());
    overriddenNames.erase(
        std::remove_if(overriddenNames.begin(), overriddenNames.end(),
                       [&](OverriddenName overridden) {
                         return !known.insert(overridden.second.getDeclName())
                                     .second;
                       }),
        overriddenNames.end());

    if (overriddenNames.size() < 2)
      return;

    // Complain about inconsistencies.
    std::string nameStr;
    auto method = dyn_cast<clang::ObjCMethodDecl>(decl);
    if (method)
      nameStr = method->getSelector().getAsString();
    else
      nameStr = cast<clang::ObjCPropertyDecl>(decl)->getName().str();
    for (unsigned i = 1, n = overriddenNames.size(); i != n; ++i) {
      ctx.Diags.diagnose(SourceLoc(), diag::inconsistent_swift_name,
                         method == nullptr,
                         nameStr,
                         getClangDeclContextName(decl->getDeclContext()),
                         overriddenNames[0].second,
                         getClangDeclContextName(
                           overriddenNames[0].first->getDeclContext()),
                         overriddenNames[i].second,
                         getClangDeclContextName(
                           overriddenNames[i].first->getDeclContext()));
    }
  }
} // end anonymous namespace

/// Skip a leading 'k' in a 'kConstant' pattern
static StringRef stripLeadingK(StringRef name) {
  if (name.size() >= 2 && name[0] == 'k' &&
      clang::isUppercase(name[1]))
    return name.drop_front(1);
  return name;
}

/// Strips a trailing "Notification", if present. Returns {} if name doesn't end
/// in "Notification", or it there would be nothing left.
StringRef importer::stripNotification(StringRef name) {
  name = stripLeadingK(name);
  StringRef notification = "Notification";
  if (name.size() <= notification.size() || !name.endswith(notification))
    return {};
  return name.drop_back(notification.size());
}

/// Whether the decl is from a module who requested import-as-member inference
static bool moduleIsInferImportAsMember(const clang::NamedDecl *decl,
                                        clang::Sema &clangSema) {
  clang::Module *submodule;
  if (auto m = decl->getImportedOwningModule()) {
    submodule = m;
  } else if (auto m = decl->getLocalOwningModule()) {
    submodule = m;
  } else if (auto m = clangSema.getPreprocessor().getCurrentModule()) {
    submodule = m;
  } else if (auto m = clangSema.getPreprocessor().getCurrentLexerSubmodule()) {
    submodule = m;
  } else {
    return false;
  }

  while (submodule) {
    if (submodule->IsSwiftInferImportAsMember) {
      // HACK HACK HACK: This is a workaround for some module invalidation issue
      // and inconsistency. This will go away soon.
      return submodule->Name == "CoreGraphics";
    }
    submodule = submodule->Parent;
  }

  return false;
}

/// Match the name of the given Objective-C method to its enclosing class name
/// to determine the name prefix that would be stripped if the class method
/// were treated as an initializer.
static Optional<unsigned>
matchFactoryAsInitName(const clang::ObjCMethodDecl *method) {
  // Only class methods can be mapped to initializers in this way.
  if (!method->isClassMethod()) return None;

  // Said class methods must be in an actual class.
  auto objcClass = method->getClassInterface();
  if (!objcClass) return None;

  // See if we can match the class name to the beginning of the first
  // selector piece.
  auto firstPiece = method->getSelector().getNameForSlot(0);
  if (firstPiece.empty())
    return None;
  StringRef firstArgLabel = matchLeadingTypeName(firstPiece,
                                                 objcClass->getName());
  if (firstArgLabel.size() == firstPiece.size())
    return None;

  // FIXME: Factory methods cannot have dummy parameters added for
  // historical reasons.
  if (!firstArgLabel.empty() && method->getSelector().getNumArgs() == 0)
    return None;

  // Return the prefix length.
  return firstPiece.size() - firstArgLabel.size();
}

/// Determine the kind of initializer the given factory method could be mapped
/// to, or produce \c None.
static Optional<CtorInitializerKind>
determineCtorInitializerKind(const clang::ObjCMethodDecl *method) {
  // Determine whether we have a suitable return type.
  if (method->hasRelatedResultType()) {
    // When the factory method has an "instancetype" result type, we
    // can import it as a convenience factory method.
    return CtorInitializerKind::ConvenienceFactory;
  }

  if (auto objcPtr = method->getReturnType()
                       ->getAs<clang::ObjCObjectPointerType>()) {
    auto objcClass = method->getClassInterface();
    if (!objcClass) return None;

    if (objcPtr->getInterfaceDecl() != objcClass) {
      // FIXME: Could allow a subclass here, but the rest of the compiler
      // isn't prepared for that yet.
      return None;
    }

    // Factory initializer.
    return CtorInitializerKind::Factory;
  }

  // Not imported as an initializer.
  return None;
}

namespace {
/// Aggregate struct for the common members of clang::SwiftVersionedAttr and
/// clang::SwiftVersionedRemovalAttr.
///
/// For a SwiftVersionedRemovalAttr, the Attr member will be null.
struct VersionedSwiftNameInfo {
  const clang::SwiftNameAttr *Attr;
  llvm::VersionTuple Version;
  bool IsReplacedByActive;
};

/// The action to take upon seeing a particular versioned swift_name annotation.
enum class VersionedSwiftNameAction {
  /// This annotation is not interesting.
  Ignore,
  /// This annotation is better than whatever we have so far.
  Use,
  /// This annotation is better than nothing, but that's all; don't bother
  /// recording its version.
  UseAsFallback,
  /// This annotation itself isn't interesting, but its version shows that the
  /// correct answer is whatever's currently active.
  ResetToActive
};
} // end anonymous namespace

static VersionedSwiftNameAction
checkVersionedSwiftName(VersionedSwiftNameInfo info,
                        llvm::VersionTuple bestSoFar,
                        ImportNameVersion requestedVersion) {
  if (!bestSoFar.empty() && bestSoFar <= info.Version)
    return VersionedSwiftNameAction::Ignore;

  auto requestedClangVersion = requestedVersion.asClangVersionTuple();

  if (info.IsReplacedByActive) {
    // We know that there are no versioned names between the active version and
    // a replacement version, because otherwise /that/ name would be active.
    // So if replacement < requested, we want to use the old value that was
    // replaced (but with very low priority), and otherwise we want to use the
    // new value that is now active. (Special case: replacement = 0 means that
    // a header annotation was replaced by an unversioned API notes annotation.)
    if (info.Version.empty() ||
        info.Version >= requestedClangVersion) {
      return VersionedSwiftNameAction::ResetToActive;
    }
    if (bestSoFar.empty())
      return VersionedSwiftNameAction::UseAsFallback;
    return VersionedSwiftNameAction::Ignore;
  }

  if (info.Version < requestedClangVersion)
    return VersionedSwiftNameAction::Ignore;
  return VersionedSwiftNameAction::Use;
}


static const clang::SwiftNameAttr *
findSwiftNameAttr(const clang::Decl *decl, ImportNameVersion version) {
#ifndef NDEBUG
  if (Optional<const clang::Decl *> def = getDefinitionForClangTypeDecl(decl)) {
    assert((*def == nullptr || *def == decl) &&
           "swift_name should only appear on the definition");
  }
#endif

  if (version == ImportNameVersion::raw())
    return nullptr;

  // Handle versioned API notes for Swift 3 and later. This is the common case.
  if (version > ImportNameVersion::swift2()) {
    // FIXME: Until Apple gets a chance to update UIKit's API notes, always use
    // the new name for certain properties.
    if (auto *namedDecl = dyn_cast<clang::NamedDecl>(decl))
      if (importer::isSpecialUIKitStructZeroProperty(namedDecl))
        version = ImportNameVersion::swift4_2();

    const auto *activeAttr = decl->getAttr<clang::SwiftNameAttr>();
    const clang::SwiftNameAttr *result = activeAttr;
    llvm::VersionTuple bestSoFar;
    for (auto *attr : decl->attrs()) {
      VersionedSwiftNameInfo info;

      if (auto *versionedAttr = dyn_cast<clang::SwiftVersionedAttr>(attr)) {
        auto *added =
          dyn_cast<clang::SwiftNameAttr>(versionedAttr->getAttrToAdd());
        if (!added)
          continue;

        info = {added, versionedAttr->getVersion(),
                versionedAttr->getIsReplacedByActive()};

      } else if (auto *removeAttr =
                   dyn_cast<clang::SwiftVersionedRemovalAttr>(attr)) {
        if (removeAttr->getAttrKindToRemove() != clang::attr::SwiftName)
          continue;
        info = {nullptr, removeAttr->getVersion(),
                removeAttr->getIsReplacedByActive()};

      } else {
        continue;
      }

      switch (checkVersionedSwiftName(info, bestSoFar, version)) {
      case VersionedSwiftNameAction::Ignore:
        continue;
      case VersionedSwiftNameAction::Use:
        result = info.Attr;
        bestSoFar = info.Version;
        break;
      case VersionedSwiftNameAction::UseAsFallback:
        // HACK: If there's a swift_name attribute in the headers /and/ in the
        // unversioned API notes /and/ in the active versioned API notes, there
        // will be two "replacement" attributes, one for each of the first two
        // cases. Prefer the first one we see, because that turns out to be the
        // one from the API notes, which matches the semantics when there are no
        // versioned API notes. (This isn't very principled but there's at least
        // a test to tell us if it changes.)
        if (result == activeAttr)
          result = info.Attr;
        assert(bestSoFar.empty());
        break;
      case VersionedSwiftNameAction::ResetToActive:
        result = activeAttr;
        bestSoFar = info.Version;
        break;
      }
    }

    return result;
  }

  // The remainder of this function emulates the limited form of swift_name
  // supported in Swift 2.
  auto attr = decl->getAttr<clang::SwiftNameAttr>();
  if (!attr) return nullptr;

  // API notes produce attributes with no source location; ignore them because
  // they weren't used for naming in Swift 2.
  if (attr->getLocation().isInvalid()) return nullptr;

  // Hardcode certain kinds of explicitly-written Swift names that were
  // permitted and used in Swift 2. All others are ignored, so that we are
  // assuming a more direct translation from the Objective-C APIs into Swift.

  if (auto enumerator = dyn_cast<clang::EnumConstantDecl>(decl)) {
    // Foundation's NSXMLDTDKind had an explicit swift_name attribute in
    // Swift 2. Honor it.
    if (enumerator->getName() == "NSXMLDTDKind") return attr;
    return nullptr;
  }

  if (auto method = dyn_cast<clang::ObjCMethodDecl>(decl)) {
    // Special case: mapping to an initializer.
    if (attr->getName().startswith("init(")) {
      // If we have a class method, honor the annotation to turn a class
      // method into an initializer.
      if (method->isClassMethod()) return attr;

      return nullptr;
    }

    // Special case: preventing a mapping to an initializer.
    if (matchFactoryAsInitName(method) && determineCtorInitializerKind(method))
      return attr;

    return nullptr;
  }

  return nullptr;
}

/// Determine whether the given class method should be imported as
/// an initializer.
static FactoryAsInitKind
getFactoryAsInit(const clang::ObjCInterfaceDecl *classDecl,
                 const clang::ObjCMethodDecl *method,
                 ImportNameVersion version) {
  if (auto *customNameAttr = findSwiftNameAttr(method, version)) {
    if (customNameAttr->getName().startswith("init("))
      return FactoryAsInitKind::AsInitializer;
    else
      return FactoryAsInitKind::AsClassMethod;
  }

  return FactoryAsInitKind::Infer;
}

/// Determine whether this Objective-C method should be imported as
/// an initializer.
///
/// \param prefixLength Will be set to the length of the prefix that
/// should be stripped from the first selector piece, e.g., "init"
/// or the restated name of the class in a factory method.
///
///  \param kind Will be set to the kind of initializer being
///  imported. Note that this does not distinguish designated
///  vs. convenience; both will be classified as "designated".
static bool shouldImportAsInitializer(const clang::ObjCMethodDecl *method,
                                      ImportNameVersion version,
                                      unsigned &prefixLength,
                                      CtorInitializerKind &kind) {
  /// Is this an initializer?
  if (isInitMethod(method)) {
    prefixLength = 4;
    kind = CtorInitializerKind::Designated;
    return true;
  }

  // It must be a class method.
  if (!method->isClassMethod()) return false;

  // Said class methods must be in an actual class.
  auto objcClass = method->getClassInterface();
  if (!objcClass) return false;

  // Check whether we should try to import this factory method as an
  // initializer.
  switch (getFactoryAsInit(objcClass, method, version)) {
  case FactoryAsInitKind::AsInitializer:
    // Okay; check for the correct result type below.
    prefixLength = 0;
    break;

  case FactoryAsInitKind::Infer:
    // See if we can match the class name to the beginning of the first
    // selector piece.
    if (auto matchedLength = matchFactoryAsInitName(method)) {
      prefixLength = *matchedLength;
      break;
    }

    return false;

  case FactoryAsInitKind::AsClassMethod:
    return false;
  }

  // Determine what kind of initializer we're creating.
  if (auto initKind = determineCtorInitializerKind(method)) {
    kind = *initKind;
    return true;
  }

  // Not imported as an initializer.
  return false;
}

/// Attempt to omit needless words from the given function name.
static bool omitNeedlessWordsInFunctionName(
    StringRef &baseName, SmallVectorImpl<StringRef> &argumentNames,
    ArrayRef<const clang::ParmVarDecl *> params, clang::QualType resultType,
    const clang::DeclContext *dc, const SmallBitVector &nonNullArgs,
    Optional<unsigned> errorParamIndex, bool returnsSelf, bool isInstanceMethod,
    NameImporter &nameImporter) {
  clang::ASTContext &clangCtx = nameImporter.getClangContext();
  const version::Version &swiftLanguageVersion =
      nameImporter.getLangOpts().EffectiveLanguageVersion;

  // Collect the parameter type names.
  StringRef firstParamName;
  SmallVector<OmissionTypeName, 4> paramTypes;
  for (unsigned i = 0, n = params.size(); i != n; ++i) {
    auto param = params[i];

    // Capture the first parameter name.
    if (i == 0)
      firstParamName = param->getName();

    // Determine the number of parameters.
    unsigned numParams = params.size();
    if (errorParamIndex) --numParams;

    bool isLastParameter
      = (i == params.size() - 1) ||
        (i == params.size() - 2 &&
         errorParamIndex && *errorParamIndex == params.size() - 1);

    // Figure out whether there will be a default argument for this
    // parameter.
    StringRef argumentName;
    if (i < argumentNames.size())
      argumentName = argumentNames[i];
    bool hasDefaultArg =
        ClangImporter::Implementation::inferDefaultArgument(
            param->getType(),
            getParamOptionality(swiftLanguageVersion, param,
                                !nonNullArgs.empty() && nonNullArgs[i]),
            nameImporter.getIdentifier(baseName), numParams, argumentName,
            i == 0, isLastParameter, nameImporter) != DefaultArgumentKind::None;

    paramTypes.push_back(getClangTypeNameForOmission(clangCtx,
                                                     param->getOriginalType())
                            .withDefaultArgument(hasDefaultArg));
  }

  // Find the property names.
  const InheritedNameSet *allPropertyNames = nullptr;
  auto contextType = getClangDeclContextType(dc);
  if (!contextType.isNull()) {
    if (auto objcPtrType = contextType->getAsObjCInterfacePointerType())
      if (auto objcClassDecl = objcPtrType->getInterfaceDecl())
        allPropertyNames = nameImporter.getAllPropertyNames(
            objcClassDecl, isInstanceMethod);
  }

  // Omit needless words.
  return omitNeedlessWords(baseName, argumentNames, firstParamName,
                           getClangTypeNameForOmission(clangCtx, resultType),
                           getClangTypeNameForOmission(clangCtx, contextType),
                           paramTypes, returnsSelf, /*isProperty=*/false,
                           allPropertyNames, nameImporter.getScratch());
}

/// Prepare global name for importing onto a swift_newtype.
static StringRef determineSwiftNewtypeBaseName(StringRef baseName,
                                               StringRef newtypeName,
                                               bool &strippedPrefix) {
  StringRef newBaseName = stripLeadingK(baseName);
  if (newBaseName != baseName) {
    baseName = newBaseName;
    strippedPrefix = true;
  }

  // Special case: Strip Notification for NSNotificationName
  auto stripped = stripNotification(baseName);
  if (!stripped.empty())
    return stripped;

  bool nonIdentifier = false;
  auto pre = getCommonWordPrefix(newtypeName, baseName, nonIdentifier);
  if (pre.size()) {
    baseName = baseName.drop_front(pre.size());
    strippedPrefix = true;
  }

  return baseName;
}

EffectiveClangContext
NameImporter::determineEffectiveContext(const clang::NamedDecl *decl,
                                        const clang::DeclContext *dc,
                                        ImportNameVersion version) {
  EffectiveClangContext res;

  // Enumerators can end up within their enclosing enum or in the global
  // scope, depending how their enclosing enumeration is imported.
  if (isa<clang::EnumConstantDecl>(decl)) {
    auto enumDecl = cast<clang::EnumDecl>(dc);
    switch (getEnumKind(enumDecl)) {
    case EnumKind::NonFrozenEnum:
    case EnumKind::FrozenEnum:
    case EnumKind::Options:
      // Enums are mapped to Swift enums, Options to Swift option sets.
      if (version != ImportNameVersion::raw()) {
        res = cast<clang::DeclContext>(enumDecl);
        break;
      }
      LLVM_FALLTHROUGH;
    case EnumKind::Constants:
    case EnumKind::Unknown:
      // The enum constant goes into the redeclaration context of the
      // enum.
      res = enumDecl->getRedeclContext();
      break;
    }
    // Import onto a swift_newtype if present
  } else if (auto newtypeDecl = findSwiftNewtype(decl, clangSema, version)) {
    res = newtypeDecl;
    // Everything else goes into its redeclaration context.
  } else {
    res = dc->getRedeclContext();
  }

  // Anything in an Objective-C category or extension is adjusted to the
  // class context.
  if (auto category =
          dyn_cast_or_null<clang::ObjCCategoryDecl>(res.getAsDeclContext())) {
    // If the enclosing category is invalid, we cannot import the declaration.
    if (category->isInvalidDecl())
      return {};

    return category->getClassInterface();
  }

  return res;
}

bool NameImporter::hasNamingConflict(const clang::NamedDecl *decl,
                                     const clang::IdentifierInfo *proposedName,
                                     const clang::TypedefNameDecl *cfTypedef) {
  // Test to see if there is a value with the same name as 'proposedName'
  // in the same module as the decl
  // FIXME: This will miss macros.
  auto clangModule = getClangSubmoduleForDecl(decl);
  if (clangModule.hasValue() && clangModule.getValue())
    clangModule = clangModule.getValue()->getTopLevelModule();

  auto conflicts = [&](const clang::Decl *OtherD) -> bool {
    // If these are simply redeclarations, they do not conflict.
    if (decl->getCanonicalDecl() == OtherD->getCanonicalDecl())
      return false;

    // If we have a CF typedef, check whether the "other"
    // declaration we found is just the opaque type behind it. If
    // so, it does not conflict.
    if (cfTypedef) {
      if (auto cfPointerTy =
              cfTypedef->getUnderlyingType()->getAs<clang::PointerType>()) {
        if (auto tagDecl = cfPointerTy->getPointeeType()->getAsTagDecl()) {
          if (tagDecl->getCanonicalDecl() == OtherD)
            return false;
        }
      }
    }

    auto declModule = getClangSubmoduleForDecl(OtherD);
    if (!declModule.hasValue())
      return false;

    // Handle the bridging header case. This is pretty nasty since things
    // can get added to it *later*, but there's not much we can do.
    if (!declModule.getValue())
      return *clangModule == nullptr;
    return *clangModule == declModule.getValue()->getTopLevelModule();
  };

  // Allow this lookup to find hidden names.  We don't want the
  // decision about whether to rename the decl to depend on
  // what exactly the user has imported.  Indeed, if we're being
  // asked to resolve a serialization cross-reference, the user
  // may not have imported this module at all, which means a
  // normal lookup wouldn't even find the decl!
  //
  // Meanwhile, we don't need to worry about finding unwanted
  // hidden declarations from different modules because we do a
  // module check before deciding that there's a conflict.
  clang::LookupResult lookupResult(clangSema, proposedName,
                                   clang::SourceLocation(),
                                   clang::Sema::LookupOrdinaryName);
  lookupResult.setAllowHidden(true);
  lookupResult.suppressDiagnostics();

  if (clangSema.LookupName(lookupResult, /*scope=*/nullptr)) {
    if (std::any_of(lookupResult.begin(), lookupResult.end(), conflicts))
      return true;
  }

  lookupResult.clear(clang::Sema::LookupTagName);
  if (clangSema.LookupName(lookupResult, /*scope=*/nullptr)) {
    if (std::any_of(lookupResult.begin(), lookupResult.end(), conflicts))
      return true;
  }

  return false;
}

static bool shouldBeSwiftPrivate(NameImporter &nameImporter,
                                 const clang::NamedDecl *decl,
                                 ImportNameVersion version) {
  // Decl with the attribute are obviously private
  if (decl->hasAttr<clang::SwiftPrivateAttr>())
    return true;

  // Enum constants that are not imported as members should be considered
  // private if the parent enum is marked private.
  if (auto *ECD = dyn_cast<clang::EnumConstantDecl>(decl)) {
    auto *ED = cast<clang::EnumDecl>(ECD->getDeclContext());
    switch (nameImporter.getEnumKind(ED)) {
    case EnumKind::NonFrozenEnum:
    case EnumKind::FrozenEnum:
    case EnumKind::Options:
      if (version != ImportNameVersion::raw())
        break;
      LLVM_FALLTHROUGH;
    case EnumKind::Constants:
    case EnumKind::Unknown:
      if (ED->hasAttr<clang::SwiftPrivateAttr>())
        return true;
      if (auto *enumTypedef = ED->getTypedefNameForAnonDecl())
        if (enumTypedef->hasAttr<clang::SwiftPrivateAttr>())
          return true;
      break;
    }
  }

  return false;
}

Optional<ForeignErrorConvention::Info> NameImporter::considerErrorImport(
    const clang::ObjCMethodDecl *clangDecl, StringRef &baseName,
    SmallVectorImpl<StringRef> &paramNames,
    ArrayRef<const clang::ParmVarDecl *> params, bool isInitializer,
    bool hasCustomName) {
  // If the declaration name isn't parallel to the actual parameter
  // list (e.g. if the method has C-style parameter declarations),
  // don't try to apply error conventions.
  bool expectsToRemoveError =
      hasCustomName && paramNames.size() + 1 == params.size();
  if (!expectsToRemoveError && paramNames.size() != params.size())
    return None;

  for (unsigned index = params.size(); index-- != 0; ) {
    // Allow an arbitrary number of trailing blocks.
    if (isBlockParameter(params[index]))
      continue;

    // Otherwise, require the last parameter to be an out-parameter.
    auto isErrorOwned = ForeignErrorConvention::IsNotOwned;
    if (!isErrorOutParameter(params[index], isErrorOwned))
      break;

    auto errorKind =
      classifyMethodErrorHandling(clangDecl,
                                  getResultOptionality(clangDecl));
    if (!errorKind) return None;

    // Consider adjusting the imported declaration name to remove the
    // parameter.
    bool adjustName = !hasCustomName;

    // Never do this if it's the first parameter of a constructor.
    if (isInitializer && index == 0) {
      adjustName = false;
    }

    // If the error parameter is the first parameter, try removing the
    // standard error suffix from the base name.
    StringRef suffixToStrip;
    StringRef origBaseName = baseName;
    if (adjustName && index == 0 && paramNames[0].empty()) {
      if (baseName.endswith(ErrorSuffix))
        suffixToStrip = ErrorSuffix;
      else if (baseName.endswith(AltErrorSuffix))
        suffixToStrip = AltErrorSuffix;

      if (!suffixToStrip.empty()) {
        StringRef newBaseName = baseName.drop_back(suffixToStrip.size());
        if (newBaseName.empty() || isSwiftReservedName(newBaseName)) {
          adjustName = false;
          suffixToStrip = {};
        } else {
          baseName = newBaseName;
        }
      }
    }

    // Also suppress name changes if there's a collision.
    // TODO: this logic doesn't really work with init methods
    // TODO: this privileges the old API over the new one
    if (adjustName &&
        hasErrorMethodNameCollision(clangDecl, index, suffixToStrip)) {
      // If there was a conflict on the first argument, and this was
      // the first argument and we're not stripping error suffixes, just
      // give up completely on error import.
      if (index == 0 && suffixToStrip.empty()) {
        return None;

      // If there was a conflict stripping an error suffix, adjust the
      // name but don't change the base name.  This avoids creating a
      // spurious _: () argument.
      } else if (index == 0 && !suffixToStrip.empty()) {
        suffixToStrip = {};
        baseName = origBaseName;

      // Otherwise, give up on adjusting the name.
      } else {
        adjustName = false;
        baseName = origBaseName;
      }
    }

    // If we're adjusting the name, erase the error parameter.
    if (adjustName) {
      paramNames.erase(paramNames.begin() + index);
    }

    bool replaceParamWithVoid = !adjustName && !expectsToRemoveError;
    ForeignErrorConvention::Info errorInfo(
        *errorKind, index, isErrorOwned,
        (ForeignErrorConvention::IsReplaced_t)replaceParamWithVoid);
    return errorInfo;
  }

  // Didn't find an error parameter.
  return None;
}

bool NameImporter::hasErrorMethodNameCollision(
    const clang::ObjCMethodDecl *method, unsigned paramIndex,
    StringRef suffixToStrip) {
  // Copy the existing selector pieces into an array.
  auto selector = method->getSelector();
  unsigned numArgs = selector.getNumArgs();
  assert(numArgs > 0);

  SmallVector<clang::IdentifierInfo *, 4> chunks;
  for (unsigned i = 0, e = selector.getNumArgs(); i != e; ++i) {
    chunks.push_back(selector.getIdentifierInfoForSlot(i));
  }

  auto &ctx = method->getASTContext();
  if (paramIndex == 0 && !suffixToStrip.empty()) {
    StringRef name = chunks[0]->getName();
    assert(name.endswith(suffixToStrip));
    name = name.drop_back(suffixToStrip.size());
    chunks[0] = &ctx.Idents.get(name);
  } else if (paramIndex != 0) {
    chunks.erase(chunks.begin() + paramIndex);
  }

  auto newSelector = ctx.Selectors.getSelector(numArgs - 1, chunks.data());
  const clang::ObjCMethodDecl *conflict;
  if (auto iface = method->getClassInterface()) {
    conflict = iface->lookupMethod(newSelector, method->isInstanceMethod());
  } else {
    auto protocol = cast<clang::ObjCProtocolDecl>(method->getDeclContext());
    conflict = protocol->getMethod(newSelector, method->isInstanceMethod());
  }

  if (conflict == nullptr)
    return false;

  // Look to see if the conflicting decl is unavailable, either because it's
  // been marked NS_SWIFT_UNAVAILABLE, because it's actually marked unavailable,
  // or because it was deprecated before our API sunset. We can handle
  // "conflicts" where one form is unavailable.
  return !isUnavailableInSwift(conflict, availability,
                               enableObjCInterop());
}

/// Whether we should suppress this factory method being imported as an
/// initializer. We want to do this when explicitly directed to, or when
/// importing a property accessor.
static bool suppressFactoryMethodAsInit(const clang::ObjCMethodDecl *method,
                                        ImportNameVersion version,
                                        CtorInitializerKind initKind) {
  return (version == ImportNameVersion::raw() || method->isPropertyAccessor()) &&
         (initKind == CtorInitializerKind::Factory ||
          initKind == CtorInitializerKind::ConvenienceFactory);
}

ImportedName NameImporter::importNameImpl(const clang::NamedDecl *D,
                                          ImportNameVersion version,
                                          clang::DeclarationName givenName) {
  ImportedName result;

  /// Whether we want a Swift 3 or later name
  bool swift3OrLaterName = version > ImportNameVersion::swift2();

  // Objective-C categories and extensions don't have names, despite
  // being "named" declarations.
  if (isa<clang::ObjCCategoryDecl>(D))
    return ImportedName();

  // Dig out the definition, if there is one.
  if (auto def = getDefinitionForClangTypeDecl(D)) {
    if (*def)
      D = static_cast<const clang::NamedDecl *>(*def);
  }

  // Compute the effective context.
  auto dc = const_cast<clang::DeclContext *>(D->getDeclContext());
  auto effectiveCtx = determineEffectiveContext(D, dc, version);
  if (!effectiveCtx)
    return ImportedName();
  result.effectiveContext = effectiveCtx;

  // FIXME: ugly to check here, instead perform unified check up front in
  // containing struct...
  if (findSwiftNewtype(D, clangSema, version))
    result.info.importAsMember = true;

  // Find the original method/property declaration and retrieve the
  // name from there.
  if (auto method = dyn_cast<clang::ObjCMethodDecl>(D)) {
    // Inherit the name from the "originating" declarations, if
    // there are any.
    SmallVector<std::pair<const clang::ObjCMethodDecl *, ImportedName>, 4>
        overriddenNames;
    SmallVector<const clang::ObjCMethodDecl *, 4> overriddenMethods;
    method->getOverriddenMethods(overriddenMethods);
    for (auto overridden : overriddenMethods) {
      const auto overriddenName = importName(overridden, version, givenName);
      if (overriddenName.getDeclName())
        overriddenNames.push_back({overridden, overriddenName});
    }

    // If we found any names of overridden methods, return those names.
    if (!overriddenNames.empty()) {
      if (overriddenNames.size() > 1)
        mergeOverriddenNames(swiftCtx, method, overriddenNames);
      overriddenNames[0].second.effectiveContext = result.effectiveContext;
      return overriddenNames[0].second;
    }
  } else if (auto property = dyn_cast<clang::ObjCPropertyDecl>(D)) {
    // Inherit the name from the "originating" declarations, if
    // there are any.
    if (auto getter = property->getGetterMethodDecl()) {
      SmallVector<std::pair<const clang::ObjCPropertyDecl *, ImportedName>, 4>
          overriddenNames;
      SmallVector<const clang::ObjCMethodDecl *, 4> overriddenMethods;
      SmallPtrSet<const clang::ObjCPropertyDecl *, 4> knownProperties;
      (void)knownProperties.insert(property);

      getter->getOverriddenMethods(overriddenMethods);
      for (auto overridden : overriddenMethods) {
        if (!overridden->isPropertyAccessor())
          continue;
        auto overriddenProperty = overridden->findPropertyDecl(true);
        if (!overriddenProperty)
          continue;
        if (!knownProperties.insert(overriddenProperty).second)
          continue;

        const auto overriddenName = importName(overriddenProperty, version,
                                               givenName);
        if (overriddenName.getDeclName())
          overriddenNames.push_back({overriddenProperty, overriddenName});
      }

      // If we found any names of overridden methods, return those names.
      if (!overriddenNames.empty()) {
        if (overriddenNames.size() > 1)
          mergeOverriddenNames(swiftCtx, property, overriddenNames);
        overriddenNames[0].second.effectiveContext = result.effectiveContext;
        return overriddenNames[0].second;
      }
    }
  }

  // If we have a swift_name attribute, use that.
  if (auto *nameAttr = findSwiftNameAttr(D, version)) {
    bool skipCustomName = false;

    // Parse the name.
    ParsedDeclName parsedName = parseDeclName(nameAttr->getName());
    if (!parsedName || parsedName.isOperator())
      return result;

    // If we have an Objective-C method that is being mapped to an
    // initializer (e.g., a factory method whose name doesn't fit the
    // convention for factory methods), make sure that it can be
    // imported as an initializer.
    bool isInitializer = false;
    auto method = dyn_cast<clang::ObjCMethodDecl>(D);
    if (method) {
      unsigned initPrefixLength;
      if (parsedName.BaseName == "init" && parsedName.IsFunctionName) {
        if (!shouldImportAsInitializer(method, version, initPrefixLength,
                                       result.info.initKind)) {
          // We cannot import this as an initializer anyway.
          return ImportedName();
        }

        // If this swift_name attribute maps a factory method to an
        // initializer and we were asked not to do so, ignore the
        // custom name.
        if (suppressFactoryMethodAsInit(method, version,
                                        result.getInitKind())) {
          skipCustomName = true;
        } else {
          // Note that this is an initializer.
          isInitializer = true;
        }
      }
    }

    if (!skipCustomName) {
      result.info.hasCustomName = true;
      result.declName = parsedName.formDeclName(swiftCtx);

      // Handle globals treated as members.
      if (parsedName.isMember()) {
        // FIXME: Make sure this thing is global.
        result.effectiveContext = parsedName.ContextName;
        if (parsedName.SelfIndex) {
          result.info.hasSelfIndex = true;
          result.info.selfIndex = *parsedName.SelfIndex;
        }
        result.info.importAsMember = true;

        if (parsedName.BaseName == "init")
          result.info.initKind = CtorInitializerKind::Factory;
      }

      // Map property getters/setters.
      if (parsedName.IsGetter)
        result.info.accessorKind = ImportedAccessorKind::PropertyGetter;
      else if (parsedName.IsSetter)
        result.info.accessorKind = ImportedAccessorKind::PropertySetter;

      if (method && parsedName.IsFunctionName) {
        // Get the parameters.
        ArrayRef<const clang::ParmVarDecl *> params{method->param_begin(),
                                                    method->param_end()};

        if (auto errorInfo = considerErrorImport(method, parsedName.BaseName,
                                                 parsedName.ArgumentLabels,
                                                 params, isInitializer,
                                                 /*hasCustomName=*/true)) {
          result.info.hasErrorInfo = true;
          result.info.errorInfo = *errorInfo;
        }
      }

      return result;
    }
  } else if (swift3OrLaterName && (inferImportAsMember ||
                                   moduleIsInferImportAsMember(D, clangSema)) &&
             (isa<clang::VarDecl>(D) || isa<clang::FunctionDecl>(D)) &&
             dc->isTranslationUnit()) {
    auto inference = IAMResult::infer(swiftCtx, clangSema, D);
    if (inference.isImportAsMember()) {
      result.info.importAsMember = true;
      result.declName = inference.name;
      result.effectiveContext = inference.effectiveDC;

      // Instance or static
      if (inference.selfIndex) {
        result.info.hasSelfIndex = true;
        result.info.selfIndex = *inference.selfIndex;
      }

      // Property
      if (inference.isGetter())
        result.info.accessorKind = ImportedAccessorKind::PropertyGetter;
      else if (inference.isSetter())
        result.info.accessorKind = ImportedAccessorKind::PropertySetter;

      // Inits are factory. These C functions are neither convenience nor
      // designated, as they return a fully formed object of that type.
      if (inference.isInit())
        result.info.initKind = CtorInitializerKind::Factory;

      return result;
    }
  }

  // For empty names, there is nothing to do.
  if (D->getDeclName().isEmpty())
    return result;

  /// Whether the result is a function name.
  bool isFunction = false;
  bool isInitializer = false;
  unsigned initializerPrefixLen;
  StringRef baseName;
  SmallVector<StringRef, 4> argumentNames;
  SmallString<16> selectorSplitScratch;
  ArrayRef<const clang::ParmVarDecl *> params;
  switch (D->getDeclName().getNameKind()) {
  case clang::DeclarationName::CXXConstructorName:
  case clang::DeclarationName::CXXConversionFunctionName:
  case clang::DeclarationName::CXXDestructorName:
  case clang::DeclarationName::CXXLiteralOperatorName:
  case clang::DeclarationName::CXXOperatorName:
  case clang::DeclarationName::CXXUsingDirective:
  case clang::DeclarationName::CXXDeductionGuideName:
    // TODO: Handling these is part of C++ interoperability.
    return ImportedName();

  case clang::DeclarationName::Identifier:
    // Map the identifier.
    baseName = D->getDeclName().getAsIdentifierInfo()->getName();

    if (givenName) {
      if (!givenName.isIdentifier())
        return ImportedName();
      baseName = givenName.getAsIdentifierInfo()->getName();
    }

    // For Objective-C BOOL properties, use the name of the getter
    // which, conventionally, has an "is" prefix.
    if (swift3OrLaterName) {
      if (auto property = dyn_cast<clang::ObjCPropertyDecl>(D)) {
        if (isBoolType(clangSema.Context, property->getType()))
          baseName = property->getGetterName().getNameForSlot(0);
      }
    }

    // For C functions, create empty argument names.
    if (auto function = dyn_cast<clang::FunctionDecl>(D)) {
      isFunction = true;
      params = {function->param_begin(), function->param_end()};
      for (auto param : params) {
        (void)param;
        argumentNames.push_back(StringRef());
      }
      if (function->isVariadic())
        argumentNames.push_back(StringRef());
    }
    break;

  case clang::DeclarationName::ObjCMultiArgSelector:
  case clang::DeclarationName::ObjCOneArgSelector:
  case clang::DeclarationName::ObjCZeroArgSelector: {
    auto objcMethod = cast<clang::ObjCMethodDecl>(D);

    // Map the Objective-C selector directly.
    auto selector = D->getDeclName().getObjCSelector();

    // Respect the given name.
    if (givenName) {
      switch (givenName.getNameKind()) {
      case clang::DeclarationName::ObjCOneArgSelector:
      case clang::DeclarationName::ObjCMultiArgSelector:
      case clang::DeclarationName::ObjCZeroArgSelector:

        // Make sure the given name has the right count of arguments.
        if (selector.getNumArgs() != givenName.getObjCSelector().getNumArgs())
          return ImportedName();
        selector = givenName.getObjCSelector();
        break;
      default:
        return ImportedName();
      }
    }

    baseName = selector.getNameForSlot(0);

    // We don't support methods with empty first selector pieces.
    if (baseName.empty())
      return ImportedName();

    isInitializer = shouldImportAsInitializer(objcMethod, version,
                                              initializerPrefixLen,
                                              result.info.initKind);

    // If we would import a factory method as an initializer but were
    // asked not to, don't consider this as an initializer.
    if (isInitializer && suppressFactoryMethodAsInit(objcMethod, version,
                                                     result.getInitKind())) {
      isInitializer = false;
    }

    if (isInitializer)
      baseName = "init";

    // Get the parameters.
    params = {objcMethod->param_begin(), objcMethod->param_end()};

    // If we have a variadic method for which we need to drop the last
    // selector piece, do so now.
    unsigned numArgs = selector.getNumArgs();
    if (objcMethod->isVariadic() && shouldMakeSelectorNonVariadic(selector)) {
      --numArgs;
      result.info.droppedVariadic = true;
      params = params.drop_back(1);
    }

    for (unsigned index = 0; index != numArgs; ++index) {
      if (index == 0) {
        argumentNames.push_back(StringRef());
      } else {
        StringRef argName = selector.getNameForSlot(index);
        argumentNames.push_back(argName);
      }
    }

    // For initializers, compute the first argument name.
    if (isInitializer) {
      // Skip over the prefix.
      auto argName = selector.getNameForSlot(0).substr(initializerPrefixLen);

      // Drop "With" if present after the "init".
      bool droppedWith = false;
      if (argName.startswith("With")) {
        argName = argName.substr(4);
        droppedWith = true;
      }

      // Lowercase the remaining argument name.
      argName = camel_case::toLowercaseWord(argName, selectorSplitScratch);

      // If we dropped "with" and ended up with a reserved name,
      // put "with" back.
      if (droppedWith && isSwiftReservedName(argName)) {
        selectorSplitScratch = "with";
        selectorSplitScratch +=
            selector.getNameForSlot(0).substr(initializerPrefixLen + 4);
        argName = selectorSplitScratch;
      }

      // Set the first argument name to be the name we computed. If
      // there is no first argument, create one for this purpose.
      if (argumentNames.empty()) {
        if (!argName.empty()) {
          // FIXME: Record what happened here for the caller?
          argumentNames.push_back(argName);
        }
      } else {
        argumentNames[0] = argName;
      }
    }

    if (auto errorInfo = considerErrorImport(
        objcMethod, baseName, argumentNames, params, isInitializer,
        /*hasCustomName=*/false)) {
        result.info.hasErrorInfo = true;
        result.info.errorInfo = *errorInfo;
    }

    isFunction = true;

    // Is this one of the accessors for subscripts?
    if (objcMethod->getMethodFamily() == clang::OMF_None &&
        objcMethod->isInstanceMethod()) {
      if (isNonNullarySelector(objcMethod->getSelector(),
                               {"objectAtIndexedSubscript"}) ||
          isNonNullarySelector(objcMethod->getSelector(),
                               {"objectForKeyedSubscript"}))
        result.info.accessorKind = ImportedAccessorKind::SubscriptGetter;
      else if (isNonNullarySelector(objcMethod->getSelector(),
                                    {"setObject", "atIndexedSubscript"}) ||
               isNonNullarySelector(objcMethod->getSelector(),
                                    {"setObject", "forKeyedSubscript"}))
        result.info.accessorKind = ImportedAccessorKind::SubscriptSetter;
    }

    break;
  }
  }

  // Perform automatic name transformations.

  // Enumeration constants may have common prefixes stripped.
  bool strippedPrefix = false;
  if (version != ImportNameVersion::raw() && isa<clang::EnumConstantDecl>(D)) {
    auto enumDecl = cast<clang::EnumDecl>(D->getDeclContext());
    auto enumInfo = getEnumInfo(enumDecl);

    StringRef removePrefix = enumInfo.getConstantNamePrefix();
    if (!removePrefix.empty()) {
      if (baseName.startswith(removePrefix)) {
        baseName = baseName.substr(removePrefix.size());
        strippedPrefix = true;
      } else if (givenName) {
        // Calculate the new prefix.
        // What if the preferred name causes longer prefix?
        StringRef subPrefix = [](StringRef LHS, StringRef RHS) {
          if (LHS.size() > RHS.size())
            std::swap(LHS, RHS) ;
          return StringRef(LHS.data(), std::mismatch(LHS.begin(), LHS.end(),
            RHS.begin()).first - LHS.begin());
        }(removePrefix, baseName);
        if (!subPrefix.empty()) {
          baseName = baseName.substr(subPrefix.size());
          strippedPrefix = true;
        }
      }
    }
  }

  // If the error is an error enum, it will be mapped to the 'Code'
  // enum nested within an NSError-containing struct. Strip the word
  // "Code" off the end of the name, if it's there, because it's
  // redundant.
  if (auto enumDecl = dyn_cast<clang::EnumDecl>(D)) {
    if (enumDecl->isThisDeclarationADefinition()) {
      auto enumInfo = getEnumInfo(enumDecl);
      if (enumInfo.isErrorEnum() && baseName.size() > 4 &&
          camel_case::getLastWord(baseName) == "Code")
        baseName = baseName.substr(0, baseName.size() - 4);
    }
  }

  // Objective-C protocols may have the suffix "Protocol" appended if
  // the non-suffixed name would conflict with another entity in the
  // same top-level module.
  SmallString<16> baseNameWithProtocolSuffix;
  if (auto objcProto = dyn_cast<clang::ObjCProtocolDecl>(D)) {
    if (objcProto->hasDefinition()) {
      if (hasNamingConflict(D, objcProto->getIdentifier(), nullptr)) {
        baseNameWithProtocolSuffix = baseName;
        baseNameWithProtocolSuffix += SWIFT_PROTOCOL_SUFFIX;
        baseName = baseNameWithProtocolSuffix;
      }
    }
  }

  // Typedef declarations might be CF types that will drop the "Ref"
  // suffix.
  clang::ASTContext &clangCtx = clangSema.Context;
  if (swift3OrLaterName) {
    if (auto typedefNameDecl = dyn_cast<clang::TypedefNameDecl>(D)) {
      auto swiftName = getCFTypeName(typedefNameDecl);
      if (!swiftName.empty() &&
          !hasNamingConflict(D, &clangCtx.Idents.get(swiftName),
                             typedefNameDecl)) {
        // Adopt the requested name.
        baseName = swiftName;
      }
    }
  }

  // swift_newtype-ed declarations may have common words with the type name
  // stripped.
  if (auto newtypeDecl = findSwiftNewtype(D, clangSema, version)) {
    result.info.importAsMember = true;
    baseName = determineSwiftNewtypeBaseName(baseName, newtypeDecl->getName(),
                                             strippedPrefix);
  }

  if (!result.isSubscriptAccessor() && swift3OrLaterName) {
    // Objective-C properties.
    if (auto objcProperty = dyn_cast<clang::ObjCPropertyDecl>(D)) {
      auto contextType = getClangDeclContextType(
          D->getDeclContext());
      if (!contextType.isNull()) {
        auto contextTypeName =
            getClangTypeNameForOmission(clangCtx, contextType);
        auto propertyTypeName =
            getClangTypeNameForOmission(clangCtx, objcProperty->getType());
        // Find the property names.
        const InheritedNameSet *allPropertyNames = nullptr;
        if (!contextType.isNull()) {
          if (auto objcPtrType = contextType->getAsObjCInterfacePointerType())
            if (auto objcClassDecl = objcPtrType->getInterfaceDecl())
              allPropertyNames =
                  getAllPropertyNames(objcClassDecl, /*forInstance=*/true);
        }

        (void)omitNeedlessWords(baseName, {}, "", propertyTypeName,
                                contextTypeName, {}, /*returnsSelf=*/false,
                                /*isProperty=*/true, allPropertyNames,
                                scratch);
      }
    }

    // Objective-C methods.
    if (auto method = dyn_cast<clang::ObjCMethodDecl>(D)) {
      (void)omitNeedlessWordsInFunctionName(
          baseName, argumentNames, params, method->getReturnType(),
          method->getDeclContext(), getNonNullArgs(method, params),
          result.getErrorInfo()
              ? Optional<unsigned>(result.getErrorInfo()->ErrorParameterIndex)
              : None,
          method->hasRelatedResultType(), method->isInstanceMethod(), *this);
    }

    // If the result is a value, lowercase it.
    if (strippedPrefix && isa<clang::ValueDecl>(D) &&
        shouldLowercaseValueName(baseName)) {
      baseName = camel_case::toLowercaseInitialisms(baseName, scratch);
    }
  }

  // If this declaration has the swift_private attribute, prepend "__" to the
  // appropriate place.
  SmallString<16> swiftPrivateScratch;
  if (shouldBeSwiftPrivate(*this, D, version)) {
    // Special case: empty arg factory, "for historical reasons", is not private
    if (isInitializer && argumentNames.empty() &&
        (result.getInitKind() == CtorInitializerKind::Factory ||
         result.getInitKind() == CtorInitializerKind::ConvenienceFactory))
      return result;

    // Make the given name private.
    swiftPrivateScratch = "__";

    if (isInitializer) {
      // For initializers, prepend "__" to the first argument name.
      if (argumentNames.empty()) {
        // FIXME: Record that we did this.
        argumentNames.push_back("__");
      } else {
        swiftPrivateScratch += argumentNames[0];
        argumentNames[0] = swiftPrivateScratch;
      }
    } else {
      // For all other entities, prepend "__" to the base name.
      swiftPrivateScratch += baseName;
      baseName = swiftPrivateScratch;
    }
  }

  result.declName = formDeclName(swiftCtx, baseName, argumentNames, isFunction,
                                 isInitializer);
  return result;
}

/// Returns true if it is expected that the macro is ignored.
static bool shouldIgnoreMacro(StringRef name, const clang::MacroInfo *macro,
                              clang::Preprocessor &PP) {
  // Ignore include guards. Try not to ignore definitions of useful constants,
  // which may end up looking like include guards.
  if (macro->isUsedForHeaderGuard() && macro->getNumTokens() == 1) {
    auto tok = macro->tokens()[0];
    if (tok.is(clang::tok::numeric_constant) && tok.getLength() == 1 &&
        PP.getSpellingOfSingleCharacterNumericConstant(tok) == '1')
      return true;
  }

  // If there are no tokens, there is nothing to convert.
  if (macro->tokens_empty())
    return true;

  // Currently we only convert non-function-like macros.
  if (macro->isFunctionLike())
    return true;

  // Consult the list of macros to suppress.
  auto suppressMacro = llvm::StringSwitch<bool>(name)
#define SUPPRESS_MACRO(NAME) .Case(#NAME, true)
#include "MacroTable.def"
                           .Default(false);

  if (suppressMacro)
    return true;

  return false;
}

bool ClangImporter::shouldIgnoreMacro(StringRef Name,
                                      const clang::MacroInfo *Macro) {
  return ::shouldIgnoreMacro(Name, Macro, Impl.getClangPreprocessor());
}

Identifier
NameImporter::importMacroName(const clang::IdentifierInfo *clangIdentifier,
                              const clang::MacroInfo *macro) {
  // If we're supposed to ignore this macro, return an empty identifier.
  if (::shouldIgnoreMacro(clangIdentifier->getName(), macro,
                          getClangPreprocessor()))
    return Identifier();

  // No transformation is applied to the name.
  StringRef name = clangIdentifier->getName();
  return swiftCtx.getIdentifier(name);
}

ImportedName NameImporter::importName(const clang::NamedDecl *decl,
                                      ImportNameVersion version,
                                      clang::DeclarationName givenName) {
  CacheKeyType key(decl, version);
  if (importNameCache.count(key) && !givenName) {
    ++ImportNameNumCacheHits;
    return importNameCache[key];
  }
  ++ImportNameNumCacheMisses;
  auto res = importNameImpl(decl, version, givenName);
  if (!givenName)
    importNameCache[key] = res;
  return res;
}

bool NameImporter::forEachDistinctImportName(
    const clang::NamedDecl *decl, ImportNameVersion activeVersion,
    llvm::function_ref<bool(ImportedName, ImportNameVersion)> action) {
  using ImportNameKey = std::pair<DeclName, EffectiveClangContext>;
  SmallVector<ImportNameKey, 8> seenNames;

  ImportedName newName = importName(decl, activeVersion);
  if (!newName)
    return true;
  ImportNameKey key(newName.getDeclName(), newName.getEffectiveContext());
  if (action(newName, activeVersion))
    seenNames.push_back(key);

  activeVersion.forEachOtherImportNameVersion(
      [&](ImportNameVersion nameVersion) {
        // Check to see if the name is different.
        ImportedName newName = importName(decl, nameVersion);
        if (!newName)
          return;
        ImportNameKey key(newName.getDeclName(), newName.getEffectiveContext());

        bool seen = llvm::any_of(
            seenNames, [&key](const ImportNameKey &existing) -> bool {
              return key.first == existing.first &&
                     key.second.equalsWithoutResolving(existing.second);
            });
        if (seen)
          return;
        if (action(newName, nameVersion))
          seenNames.push_back(key);
      });
  return false;
}

const InheritedNameSet *NameImporter::getAllPropertyNames(
                          clang::ObjCInterfaceDecl *classDecl,
                          bool forInstance) {
  classDecl = classDecl->getCanonicalDecl();

  // If we already have this information, return it.
  auto known = allProperties.find({classDecl, forInstance});
  if (known != allProperties.end()) return known->second.get();

  // Otherwise, get information from our superclass first.
  const InheritedNameSet *parentSet = nullptr;
  if (auto superclassDecl = classDecl->getSuperClass()) {
    parentSet = getAllPropertyNames(superclassDecl, forInstance);
  }

  // Create the set of properties.
<<<<<<< HEAD
  known = allProperties.insert(
            { std::pair<const clang::ObjCInterfaceDecl *, char>(classDecl,
                                                                forInstance),
              std::make_unique<InheritedNameSet>(parentSet) }).first;
=======
  llvm::BumpPtrAllocator &alloc = scratch.getAllocator();
  known = allProperties.insert({
      std::pair<const clang::ObjCInterfaceDecl *, char>(classDecl, forInstance),
      llvm::make_unique<InheritedNameSet>(parentSet, alloc) }).first;
>>>>>>> f692420e

  // Local function to add properties from the given set.
  auto addProperties = [&](clang::DeclContext::decl_range members) {
    for (auto member : members) {
      // Add Objective-C property names.
      if (auto property = dyn_cast<clang::ObjCPropertyDecl>(member)) {
        if (forInstance)
          known->second->add(property->getName());
        continue;
      }

      // Add no-parameter, non-void method names.
      if (auto method = dyn_cast<clang::ObjCMethodDecl>(member)) {
        if (method->getSelector().isUnarySelector() &&
            !method->getReturnType()->isVoidType() &&
            !method->hasRelatedResultType() &&
            method->isInstanceMethod() == forInstance) {
          known->second->add(method->getSelector().getNameForSlot(0));
          continue;
        }
      }
    }
  };

  // Dig out the class definition.
  auto classDef = classDecl->getDefinition();
  if (!classDef) return known->second.get();

  // Collect property names from the class definition.
  addProperties(classDef->decls());

  // Dig out the module that owns the class definition.
  auto module = classDef->getImportedOwningModule();
  if (module) module = module->getTopLevelModule();

  // Collect property names from all categories and extensions in the same
  // module as the class.
  for (auto category : classDef->known_categories()) {
    auto categoryModule = category->getImportedOwningModule();
    if (categoryModule) categoryModule = categoryModule->getTopLevelModule();
    if (module != categoryModule) continue;

    addProperties(category->decls());
  }

  return known->second.get();
}<|MERGE_RESOLUTION|>--- conflicted
+++ resolved
@@ -1842,17 +1842,10 @@
   }
 
   // Create the set of properties.
-<<<<<<< HEAD
-  known = allProperties.insert(
-            { std::pair<const clang::ObjCInterfaceDecl *, char>(classDecl,
-                                                                forInstance),
-              std::make_unique<InheritedNameSet>(parentSet) }).first;
-=======
   llvm::BumpPtrAllocator &alloc = scratch.getAllocator();
   known = allProperties.insert({
       std::pair<const clang::ObjCInterfaceDecl *, char>(classDecl, forInstance),
       llvm::make_unique<InheritedNameSet>(parentSet, alloc) }).first;
->>>>>>> f692420e
 
   // Local function to add properties from the given set.
   auto addProperties = [&](clang::DeclContext::decl_range members) {
