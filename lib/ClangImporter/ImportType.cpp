--- conflicted
+++ resolved
@@ -33,11 +33,8 @@
 #include "swift/Parse/Token.h"
 #include "swift/Strings.h"
 #include "clang/AST/ASTContext.h"
-<<<<<<< HEAD
+#include "clang/AST/DeclCXX.h"
 #include "clang/AST/DeclObjCCommon.h"
-=======
-#include "clang/AST/DeclCXX.h"
->>>>>>> 29a3d08c
 #include "clang/AST/TypeVisitor.h"
 #include "clang/Basic/Builtins.h"
 #include "clang/Lex/Preprocessor.h"
@@ -230,7 +227,7 @@
         return NAT->getSinglyDesugaredType();
       return T;
     }
-    
+
     ImportResult VisitBuiltinType(const clang::BuiltinType *type) {
       switch (type->getKind()) {
       case clang::BuiltinType::Void:
@@ -394,8 +391,8 @@
     ImportResult VisitMemberPointerType(const clang::MemberPointerType *type) {
       return Type();
     }
-    
-    ImportResult VisitPointerType(const clang::PointerType *type) {      
+
+    ImportResult VisitPointerType(const clang::PointerType *type) {
       auto pointeeQualType = type->getPointeeType();
       auto quals = pointeeQualType.getQualifiers();
 
@@ -488,7 +485,7 @@
       if (!pointeeType)
         return Type();
       FunctionType *fTy = pointeeType->castTo<FunctionType>();
-      
+
       auto rep = FunctionType::Representation::Block;
       auto funcTy =
           FunctionType::get(fTy->getParams(), fTy->getResult(),
@@ -534,7 +531,7 @@
       // context.
       return Type();
     }
-    
+
     ImportResult VisitConstantArrayType(const clang::ConstantArrayType *type) {
       // FIXME: Map to a real fixed-size Swift array type when we have those.
       // Importing as a tuple at least fills the right amount of space, and
@@ -549,10 +546,10 @@
       auto size = type->getSize().getZExtValue();
       // An array of size N is imported as an N-element tuple which
       // takes very long to compile. We chose 4096 as the upper limit because
-      // we don't want to break arrays of size PATH_MAX. 
+      // we don't want to break arrays of size PATH_MAX.
       if (size > 4096)
         return Type();
-      
+
       SmallVector<TupleTypeElt, 8> elts{size, elementType};
       return TupleType::get(elts, elementType->getASTContext());
     }
@@ -991,7 +988,7 @@
         } else {
           importedType = imported->getDeclaredType();
         }
- 
+
         if (!type->qual_empty()) {
           // As a special case, turn 'NSObject <NSCopying>' into
           // 'id <NSObject, NSCopying>', which can be imported more usefully.
@@ -1532,7 +1529,7 @@
                 clangContext.getObjCSelRedefinitionType()))
       type = clangContext.getObjCSelType();
   }
-  
+
   // If nullability is provided as part of the type, that overrides
   // optionality provided externally.
   if (auto nullability = type->getNullability(clangContext)) {
@@ -1778,7 +1775,7 @@
         swiftParamTy = newParamTy;
       }
     }
-    
+
     // Figure out the name for this parameter.
     Identifier bodyName = importFullName(param, CurrentVersion)
                               .getDeclName()
@@ -1951,7 +1948,7 @@
 
   llvm_unreachable("Invalid ForeignErrorConvention.");
 }
-                                     
+
 /// Produce the foreign error convention from the imported error info,
 /// error parameter type, and original result type.
 static ForeignErrorConvention
@@ -2253,7 +2250,7 @@
 
   // If we have a constructor with no parameters and a name with an
   // argument name, synthesize a Void parameter with that name.
-  if (kind == SpecialMethodKind::Constructor && params.empty() && 
+  if (kind == SpecialMethodKind::Constructor && params.empty() &&
       argNames.size() == 1) {
     addEmptyTupleParameter(argNames[0]);
   }
@@ -2279,7 +2276,7 @@
     return {Type(), false};
   }
 
-  
+
   // Form the parameter list.
   *bodyParams = ParameterList::create(SwiftContext, swiftParams);
 
