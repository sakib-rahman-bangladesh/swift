--- conflicted
+++ resolved
@@ -327,17 +327,12 @@
   case SILInstructionKind::CondFailInst:
   case SILInstructionKind::DestructureStructInst:
   case SILInstructionKind::DestructureTupleInst:
-<<<<<<< HEAD
-  // SWIFT_ENABLE_TENSORFLOW
   case SILInstructionKind::DifferentiableFunctionInst:
   case SILInstructionKind::DifferentiableFunctionExtractInst:
+  // SWIFT_ENABLE_TENSORFLOW
   case SILInstructionKind::LinearFunctionInst:
   case SILInstructionKind::LinearFunctionExtractInst:
   // SWIFT_ENABLE_TENSORFLOW END
-=======
-  case SILInstructionKind::DifferentiableFunctionInst:
-  case SILInstructionKind::DifferentiableFunctionExtractInst:
->>>>>>> 62f6686d
   case SILInstructionKind::DifferentiabilityWitnessFunctionInst:
     // Handle by operand and result check.
     break;
