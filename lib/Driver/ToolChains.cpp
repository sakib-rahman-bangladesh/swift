--- conflicted
+++ resolved
@@ -250,17 +250,14 @@
                        options::OPT_enable_experimental_concise_pound_file);
   inputArgs.AddLastArg(arguments,
                        options::OPT_verify_incremental_dependencies);
-<<<<<<< HEAD
+  inputArgs.AddLastArg(arguments,
+                       options::OPT_experimental_private_intransitive_dependencies);
+
   // SWIFT_ENABLE_TENSORFLOW
   inputArgs.AddLastArg(
       arguments, options::OPT_enable_experimental_forward_mode_differentiation);
   // SWIFT_ENABLE_TENSORFLOW END
   
-=======
-  inputArgs.AddLastArg(arguments,
-                       options::OPT_experimental_private_intransitive_dependencies);
-
->>>>>>> 38dcbcf9
   // Pass on any build config options
   inputArgs.AddAllArgs(arguments, options::OPT_D);
 
