//===--- SILGenPoly.cpp - Function Type Thunks ----------------------------===//
//
// This source file is part of the Swift.org open source project
//
// Copyright (c) 2014 - 2017 Apple Inc. and the Swift project authors
// Licensed under Apache License v2.0 with Runtime Library Exception
//
// See https://swift.org/LICENSE.txt for license information
// See https://swift.org/CONTRIBUTORS.txt for the list of Swift project authors
//
//===----------------------------------------------------------------------===//
//
// Swift function types can be equivalent or have a subtyping relationship even
// if the SIL-level lowering of the calling convention is different. The
// routines in this file implement thunking between lowered function types.
//
//
// Re-abstraction thunks
// =====================
// After SIL type lowering, generic substitutions become explicit, for example
// the AST type (Int) -> Int passes the Ints directly, whereas (T) -> T with Int
// substituted for T will pass the Ints like a T, as an address-only value with
// opaque type metadata. Such a thunk is called a "re-abstraction thunk" -- the
// AST-level type of the function value does not change, only the manner in
// which parameters and results are passed. See the comment in
// AbstractionPattern.h for details.
//
// Function conversion thunks
// ==========================
// In Swift's AST-level type system, certain types have a subtype relation
// involving a representation change. For example, a concrete type is always
// a subtype of any protocol it conforms to. The upcast from the concrete
// type to an existential type for the protocol requires packaging the
// payload together with type metadata and witness tables.
//
// Between function types, the type (A) -> B is defined to be a subtype of
// (A') -> B' iff A' is a subtype of A, and B is a subtype of B' -- parameters
// are contravariant, and results are covariant.
//
// A subtype conversion of a function value (A) -> B is performed by wrapping
// the function value in a thunk of type (A') -> B'. The thunk takes an A' and
// converts it into an A, calls the inner function value, and converts the
// result from B to B'.
//
// VTable thunks
// =============
//
// If a base class is generic and a derived class substitutes some generic
// parameter of the base with a concrete type, the derived class can override
// methods in the base that involved generic types. In the derived class, a
// method override that involves substituted types will have a different
// SIL lowering than the base method. In this case, the overridden vtable entry
// will point to a thunk which transforms parameters and results and invokes
// the derived method.
//
// Some limited forms of subtyping are also supported for method overrides;
// namely, a derived method's parameter can be a superclass of, or more
// optional than, a parameter of the base, and result can be a subclass of,
// or less optional than, the result of the base.
//
// Witness thunks
// ==============
//
// Protocol witness methods are called with an additional generic parameter
// bound to the Self type, and thus always require a thunk. Thunks are also
// required for conditional conformances, since the extra requirements aren't
// part of the protocol and so any witness tables need to be loaded from the
// original protocol's witness table and passed into the real witness method.
//
// Thunks for class method witnesses dispatch through the vtable allowing
// inherited witnesses to be overridden in subclasses. Hence a witness thunk
// might require two levels of abstraction difference -- the method might
// override a base class method with more generic types, and the protocol
// requirement may involve associated types which are always concrete in the
// conforming class.
//
// Other thunks
// ============
//
// Foreign-to-native, native-to-foreign thunks for declarations and function
// values are implemented in SILGenBridging.cpp.
//
//===----------------------------------------------------------------------===//

#include "Initialization.h"
#include "LValue.h"
#include "RValue.h"
#include "SILGen.h"
#include "SILGenFunction.h"
#include "SILGenFunctionBuilder.h"
#include "Scope.h"
#include "swift/AST/ASTMangler.h"
#include "swift/AST/Decl.h"
#include "swift/AST/DiagnosticsSIL.h"
#include "swift/AST/ExistentialLayout.h"
#include "swift/AST/GenericEnvironment.h"
#include "swift/AST/ProtocolConformance.h"
#include "swift/AST/TypeCheckRequests.h"
#include "swift/AST/Types.h"
#include "swift/SIL/PrettyStackTrace.h"
#include "swift/SIL/SILArgument.h"
#include "swift/SIL/TypeLowering.h"
#include "llvm/Support/Compiler.h"

using namespace swift;
using namespace Lowering;


/// A helper function that pulls an element off the front of an array.
template <class T>
static const T &claimNext(ArrayRef<T> &array) {
  assert(!array.empty() && "claiming next from empty array!");
  const T &result = array.front();
  array = array.slice(1);
  return result;
}

namespace {
  /// An abstract class for transforming first-class SIL values.
  class Transform {
  private:
    SILGenFunction &SGF;
    SILLocation Loc;

  public:
    Transform(SILGenFunction &SGF, SILLocation loc) : SGF(SGF), Loc(loc) {}
    virtual ~Transform() = default;

    /// Transform an arbitrary value.
    RValue transform(RValue &&input,
                     AbstractionPattern inputOrigType,
                     CanType inputSubstType,
                     AbstractionPattern outputOrigType,
                     CanType outputSubstType,
                     SILType outputLoweredTy,
                     SGFContext ctxt);

    /// Transform an arbitrary value.
    ManagedValue transform(ManagedValue input,
                           AbstractionPattern inputOrigType,
                           CanType inputSubstType,
                           AbstractionPattern outputOrigType,
                           CanType outputSubstType,
                           SILType outputLoweredTy,
                           SGFContext ctxt);

    /// Transform a metatype value.
    ManagedValue transformMetatype(ManagedValue fn,
                                   AbstractionPattern inputOrigType,
                                   CanMetatypeType inputSubstType,
                                   AbstractionPattern outputOrigType,
                                   CanMetatypeType outputSubstType,
                                   SILType outputLoweredTy);

    /// Transform a tuple value.
    ManagedValue transformTuple(ManagedValue input,
                                AbstractionPattern inputOrigType,
                                CanTupleType inputSubstType,
                                AbstractionPattern outputOrigType,
                                CanTupleType outputSubstType,
                                SILType outputLoweredTy,
                                SGFContext ctxt);

    /// Transform a function value.
    ManagedValue transformFunction(ManagedValue fn,
                                   AbstractionPattern inputOrigType,
                                   CanAnyFunctionType inputSubstType,
                                   AbstractionPattern outputOrigType,
                                   CanAnyFunctionType outputSubstType,
                                   const TypeLowering &expectedTL);
  };
} // end anonymous namespace
;

static ArrayRef<ProtocolConformanceRef>
collectExistentialConformances(ModuleDecl *M, CanType fromType, CanType toType) {
  assert(!fromType.isAnyExistentialType());

  auto layout = toType.getExistentialLayout();
  auto protocols = layout.getProtocols();
  
  SmallVector<ProtocolConformanceRef, 4> conformances;
  for (auto proto : protocols) {
    auto conformance =
      M->lookupConformance(fromType, proto->getDecl());
    assert(conformance);
    conformances.push_back(conformance);
  }
  
  return M->getASTContext().AllocateCopy(conformances);
}

static ManagedValue emitTransformExistential(SILGenFunction &SGF,
                                             SILLocation loc,
                                             ManagedValue input,
                                             CanType inputType,
                                             CanType outputType,
                                             SGFContext ctxt) {
  assert(inputType != outputType);

  FormalEvaluationScope scope(SGF);

  if (inputType->isAnyExistentialType()) {
    CanType openedType = OpenedArchetypeType::getAny(inputType);
    SILType loweredOpenedType = SGF.getLoweredType(openedType);

    input = SGF.emitOpenExistential(loc, input,
                                    loweredOpenedType, AccessKind::Read);
    inputType = openedType;
  }

  // Build conformance table
  CanType fromInstanceType = inputType;
  CanType toInstanceType = outputType;
  
  // Look through metatypes
  while (isa<MetatypeType>(fromInstanceType) &&
         isa<ExistentialMetatypeType>(toInstanceType)) {
    fromInstanceType = cast<MetatypeType>(fromInstanceType)
      .getInstanceType();
    toInstanceType = cast<ExistentialMetatypeType>(toInstanceType)
      .getInstanceType();
  }

  ArrayRef<ProtocolConformanceRef> conformances =
      collectExistentialConformances(SGF.SGM.M.getSwiftModule(),
                                     fromInstanceType,
                                     toInstanceType);

  // Build result existential
  AbstractionPattern opaque = AbstractionPattern::getOpaque();
  const TypeLowering &concreteTL = SGF.getTypeLowering(opaque, inputType);
  const TypeLowering &expectedTL = SGF.getTypeLowering(outputType);
  return SGF.emitExistentialErasure(
                   loc, inputType, concreteTL, expectedTL,
                   conformances, ctxt,
                   [&](SGFContext C) -> ManagedValue {
                     return SGF.manageOpaqueValue(input, loc, C);
                   });
}

/// Apply this transformation to an arbitrary value.
RValue Transform::transform(RValue &&input,
                            AbstractionPattern inputOrigType,
                            CanType inputSubstType,
                            AbstractionPattern outputOrigType,
                            CanType outputSubstType,
                            SILType outputLoweredTy,
                            SGFContext ctxt) {
  // Fast path: we don't have a tuple.
  auto inputTupleType = dyn_cast<TupleType>(inputSubstType);
  if (!inputTupleType) {
    assert(!isa<TupleType>(outputSubstType) &&
           "transformation introduced a tuple?");
    auto result = transform(std::move(input).getScalarValue(),
                            inputOrigType, inputSubstType,
                            outputOrigType, outputSubstType,
                            outputLoweredTy, ctxt);
    return RValue(SGF, Loc, outputSubstType, result);
  }

  // Okay, we have a tuple.  The output type will also be a tuple unless
  // there's a subtyping conversion that erases tuples, but that's currently
  // not allowed by the typechecker, which considers existential erasure to
  // be a conversion relation, not a subtyping one.  Anyway, it would be
  // possible to support that here, but since it's not currently required...
  assert(isa<TupleType>(outputSubstType) &&
         "subtype constraint erasing tuple is not currently implemented");
  auto outputTupleType = cast<TupleType>(outputSubstType);
  assert(inputTupleType->getNumElements() == outputTupleType->getNumElements());
  assert(outputLoweredTy.is<TupleType>() &&
         "expected lowered output type wasn't a tuple when formal type was");
  assert(outputLoweredTy.castTo<TupleType>()->getNumElements() ==
           outputTupleType->getNumElements());

  // Pull the r-value apart.
  SmallVector<RValue, 8> inputElts;
  std::move(input).extractElements(inputElts);

  // Emit into the context initialization if it's present and possible
  // to split.
  SmallVector<InitializationPtr, 4> eltInitsBuffer;
  MutableArrayRef<InitializationPtr> eltInits;
  auto tupleInit = ctxt.getEmitInto();
  if (!ctxt.getEmitInto()
      || !ctxt.getEmitInto()->canSplitIntoTupleElements()) {
    tupleInit = nullptr;
  } else {
    eltInits = tupleInit->splitIntoTupleElements(SGF, Loc, outputTupleType,
                                                 eltInitsBuffer);
  }

  // At this point, if tupleInit is non-null, we must emit all of the
  // elements into their corresponding contexts.
  assert(tupleInit == nullptr ||
         eltInits.size() == inputTupleType->getNumElements());

  SmallVector<ManagedValue, 8> outputExpansion;
  for (auto eltIndex : indices(inputTupleType->getElementTypes())) {
    // Determine the appropriate context for the element.
    SGFContext eltCtxt;
    if (tupleInit) eltCtxt = SGFContext(eltInits[eltIndex].get());

    // Recurse.
    RValue outputElt = transform(std::move(inputElts[eltIndex]),
                                 inputOrigType.getTupleElementType(eltIndex),
                                 inputTupleType.getElementType(eltIndex),
                                 outputOrigType.getTupleElementType(eltIndex),
                                 outputTupleType.getElementType(eltIndex),
                                 outputLoweredTy.getTupleElementType(eltIndex),
                                 eltCtxt);

    // Force the r-value into its context if necessary.
    assert(!outputElt.isInContext() || tupleInit != nullptr);
    if (tupleInit && !outputElt.isInContext()) {
      std::move(outputElt).forwardInto(SGF, Loc, eltInits[eltIndex].get());
    } else {
      std::move(outputElt).getAll(outputExpansion);
    }
  }

  // If we emitted into context, be sure to finish the overall initialization.
  if (tupleInit) {
    tupleInit->finishInitialization(SGF);
    return RValue::forInContext();
  }

  return RValue(SGF, outputExpansion, outputTupleType);
}

// Single @objc protocol value metatypes can be converted to the ObjC
// Protocol class type.
static bool isProtocolClass(Type t) {
  auto classDecl = t->getClassOrBoundGenericClass();
  if (!classDecl)
    return false;

  ASTContext &ctx = classDecl->getASTContext();
  return (classDecl->getName() == ctx.Id_Protocol &&
          classDecl->getModuleContext()->getName() == ctx.Id_ObjectiveC);
};

static ManagedValue emitManagedLoad(SILGenFunction &SGF, SILLocation loc,
                                    ManagedValue addr,
                                    const TypeLowering &addrTL) {
  // SEMANTIC ARC TODO: When the verifier is finished, revisit this.
  if (!addr.hasCleanup())
    return SGF.B.createLoadBorrow(loc, addr);

  auto loadedValue = addrTL.emitLoad(SGF.B, loc, addr.forward(SGF),
                                     LoadOwnershipQualifier::Take);
  return SGF.emitManagedRValueWithCleanup(loadedValue, addrTL);
}

/// Apply this transformation to an arbitrary value.
ManagedValue Transform::transform(ManagedValue v,
                                  AbstractionPattern inputOrigType,
                                  CanType inputSubstType,
                                  AbstractionPattern outputOrigType,
                                  CanType outputSubstType,
                                  SILType loweredResultTy,
                                  SGFContext ctxt) {
  // Load if the result isn't address-only.  All the translation routines
  // expect this.
  if (v.getType().isAddress()) {
    auto &inputTL = SGF.getTypeLowering(v.getType());
    if (!inputTL.isAddressOnly()) {
      v = emitManagedLoad(SGF, Loc, v, inputTL);
    }
  }

  // Downstream code expects the lowered result type to be an object if
  // it's loadable, so make sure that's satisfied.
  auto &expectedTL = SGF.getTypeLowering(loweredResultTy);
  loweredResultTy = expectedTL.getLoweredType();

  // Nothing to convert
  if (v.getType() == loweredResultTy)
    return v;

  CanType inputObjectType = inputSubstType.getOptionalObjectType();
  bool inputIsOptional = (bool) inputObjectType;

  CanType outputObjectType = outputSubstType.getOptionalObjectType();
  bool outputIsOptional = (bool) outputObjectType;

  // If the value is less optional than the desired formal type, wrap in
  // an optional.
  if (outputIsOptional && !inputIsOptional) {
    return SGF.emitInjectOptional(
        Loc, expectedTL, ctxt, [&](SGFContext objectCtxt) {
          return transform(v, inputOrigType, inputSubstType,
                           outputOrigType.getOptionalObjectType(),
                           outputObjectType,
                           loweredResultTy.getOptionalObjectType(),
                           objectCtxt);
        });
  }

  // If the value is an optional, but the desired formal type isn't an
  // optional or Any, force it.
  if (inputIsOptional && !outputIsOptional &&
      !outputSubstType->isExistentialType()) {
    // isImplicitUnwrap is hardcoded true because the looseness in types of
    // @objc witnesses/overrides that we're handling here only allows IUOs,
    // not explicit Optionals.
    v = SGF.emitCheckedGetOptionalValueFrom(Loc, v,
                                            /*isImplicitUnwrap*/ true, 
                                            SGF.getTypeLowering(v.getType()),
                                            SGFContext());

    // Check if we have any more conversions remaining.
    if (v.getType() == loweredResultTy)
      return v;

    inputIsOptional = false;
  }

  // Optional-to-optional conversion.
  if (inputIsOptional && outputIsOptional) {
    // If the conversion is trivial, just cast.
    if (SGF.SGM.Types.checkForABIDifferences(SGF.SGM.M,
                                             v.getType(), loweredResultTy)
          == TypeConverter::ABIDifference::CompatibleRepresentation) {
      if (v.getType().isAddress())
        return SGF.B.createUncheckedAddrCast(Loc, v, loweredResultTy);
      return SGF.B.createUncheckedBitCast(Loc, v, loweredResultTy);
    }

    auto transformOptionalPayload =
        [&](SILGenFunction &SGF, SILLocation loc, ManagedValue input,
            SILType loweredResultTy, SGFContext context) -> ManagedValue {
      return transform(input, inputOrigType.getOptionalObjectType(),
                       inputObjectType, outputOrigType.getOptionalObjectType(),
                       outputObjectType, loweredResultTy, context);
    };

    return SGF.emitOptionalToOptional(Loc, v, loweredResultTy,
                                      transformOptionalPayload);
  }
  
  // Abstraction changes:

  //  - functions
  if (auto outputFnType = dyn_cast<AnyFunctionType>(outputSubstType)) {
    auto inputFnType = cast<AnyFunctionType>(inputSubstType);
    return transformFunction(v,
                             inputOrigType, inputFnType,
                             outputOrigType, outputFnType,
                             expectedTL);
  }

  //  - tuples of transformable values
  if (auto outputTupleType = dyn_cast<TupleType>(outputSubstType)) {
    auto inputTupleType = cast<TupleType>(inputSubstType);
    return transformTuple(v,
                          inputOrigType, inputTupleType,
                          outputOrigType, outputTupleType,
                          loweredResultTy, ctxt);
  }

  //  - metatypes
  if (auto outputMetaType = dyn_cast<MetatypeType>(outputSubstType)) {
    if (auto inputMetaType = dyn_cast<MetatypeType>(inputSubstType)) {
      return transformMetatype(v,
                               inputOrigType, inputMetaType,
                               outputOrigType, outputMetaType,
                               loweredResultTy);
    }
  }

  // Subtype conversions:

  // A base class method returning Self can be used in place of a derived
  // class method returning Self.
  if (auto inputSelfType = dyn_cast<DynamicSelfType>(inputSubstType)) {
    inputSubstType = inputSelfType.getSelfType();
  }

  //  - casts for classes
  if (outputSubstType->getClassOrBoundGenericClass() &&
      inputSubstType->getClassOrBoundGenericClass()) {
    auto class1 = inputSubstType->getClassOrBoundGenericClass();
    auto class2 = outputSubstType->getClassOrBoundGenericClass();

    // CF <-> Objective-C via toll-free bridging.
    if ((class1->getForeignClassKind() == ClassDecl::ForeignKind::CFType) ^
        (class2->getForeignClassKind() == ClassDecl::ForeignKind::CFType)) {
      return SGF.B.createUncheckedRefCast(Loc, v, loweredResultTy);
    }

    if (outputSubstType->isExactSuperclassOf(inputSubstType)) {
      // Upcast to a superclass.
      return SGF.B.createUpcast(Loc, v, loweredResultTy);
    } else {
      // FIXME: Should only happen with the DynamicSelfType case above,
      // except that convenience inits return the static self and not
      // DynamicSelfType.
      assert(inputSubstType->isExactSuperclassOf(outputSubstType)
             && "should be inheritance relationship between input and output");
      return SGF.B.createUncheckedRefCast(Loc, v, loweredResultTy);
    }
  }

  // - upcasts for collections
  if (outputSubstType->getStructOrBoundGenericStruct() &&
      inputSubstType->getStructOrBoundGenericStruct()) {
    auto *inputStruct = inputSubstType->getStructOrBoundGenericStruct();
    auto *outputStruct = outputSubstType->getStructOrBoundGenericStruct();

    // Attempt collection upcast only if input and output declarations match.
    if (inputStruct == outputStruct) {
      FuncDecl *fn = nullptr;
      auto &ctx = SGF.getASTContext();
      if (inputStruct == ctx.getArrayDecl()) {
        fn = SGF.SGM.getArrayForceCast(Loc);
      } else if (inputStruct == ctx.getDictionaryDecl()) {
        fn = SGF.SGM.getDictionaryUpCast(Loc);
      } else if (inputStruct == ctx.getSetDecl()) {
        fn = SGF.SGM.getSetUpCast(Loc);
      } else {
        llvm_unreachable("unsupported collection upcast kind");
      }

      return SGF.emitCollectionConversion(Loc, fn, inputSubstType,
                                          outputSubstType, v, ctxt)
                .getScalarValue();
    }
  }

  //  - upcasts from an archetype
  if (outputSubstType->getClassOrBoundGenericClass()) {
    if (auto archetypeType = dyn_cast<ArchetypeType>(inputSubstType)) {
      if (archetypeType->getSuperclass()) {
        // Replace the cleanup with a new one on the superclass value so we
        // always use concrete retain/release operations.
        return SGF.B.createUpcast(Loc, v, loweredResultTy);
      }
    }
  }

  // - metatype to Protocol conversion
  if (isProtocolClass(outputSubstType)) {
    if (auto metatypeTy = dyn_cast<MetatypeType>(inputSubstType)) {
      return SGF.emitProtocolMetatypeToObject(Loc, metatypeTy,
                                   SGF.getLoweredLoadableType(outputSubstType));
    }
  }

  // - metatype to AnyObject conversion
  if (outputSubstType->isAnyObject() &&
      isa<MetatypeType>(inputSubstType)) {
    return SGF.emitClassMetatypeToObject(Loc, v,
                                   SGF.getLoweredLoadableType(outputSubstType));
  }
  
  // - existential metatype to AnyObject conversion
  if (outputSubstType->isAnyObject() &&
      isa<ExistentialMetatypeType>(inputSubstType)) {
    return SGF.emitExistentialMetatypeToObject(Loc, v,
                                   SGF.getLoweredLoadableType(outputSubstType));
  }

  // - block to AnyObject conversion (under ObjC interop)
  if (outputSubstType->isAnyObject() &&
      SGF.getASTContext().LangOpts.EnableObjCInterop) {
    if (auto inputFnType = dyn_cast<AnyFunctionType>(inputSubstType)) {
      if (inputFnType->getRepresentation() == FunctionTypeRepresentation::Block)
        return SGF.B.createBlockToAnyObject(Loc, v, loweredResultTy);
    }
  }

  //  - existentials
  if (outputSubstType->isAnyExistentialType()) {
    // We have to re-abstract payload if its a metatype or a function
    v = SGF.emitSubstToOrigValue(Loc, v, AbstractionPattern::getOpaque(),
                                 inputSubstType);
    return emitTransformExistential(SGF, Loc, v,
                                    inputSubstType, outputSubstType,
                                    ctxt);
  }

  // - upcasting class-constrained existentials or metatypes thereof
  if (inputSubstType->isAnyExistentialType()) {
    auto instanceType = inputSubstType;
    while (auto metatypeType = dyn_cast<ExistentialMetatypeType>(instanceType))
      instanceType = metatypeType.getInstanceType();

    auto layout = instanceType.getExistentialLayout();
    if (layout.getSuperclass()) {
      CanType openedType = OpenedArchetypeType::getAny(inputSubstType);
      SILType loweredOpenedType = SGF.getLoweredType(openedType);

      FormalEvaluationScope scope(SGF);

      auto payload = SGF.emitOpenExistential(Loc, v,
                                             loweredOpenedType,
                                             AccessKind::Read);
      payload = payload.ensurePlusOne(SGF, Loc);
      return transform(payload,
                       AbstractionPattern::getOpaque(),
                       openedType,
                       outputOrigType,
                       outputSubstType,
                       loweredResultTy,
                       ctxt);
    }
  }

  // - T : Hashable to AnyHashable
  if (isa<StructType>(outputSubstType) &&
      outputSubstType->getAnyNominal() ==
        SGF.getASTContext().getAnyHashableDecl()) {
    auto *protocol = SGF.getASTContext().getProtocol(
        KnownProtocolKind::Hashable);
    auto conformance = SGF.SGM.M.getSwiftModule()->lookupConformance(
        inputSubstType, protocol);
    auto addr = v.getType().isAddress() ? v : v.materialize(SGF, Loc);
    auto result = SGF.emitAnyHashableErasure(Loc, addr, inputSubstType,
                                             conformance, ctxt);
    if (result.isInContext())
      return ManagedValue::forInContext();
    return std::move(result).getAsSingleValue(SGF, Loc);
  }

  // Should have handled the conversion in one of the cases above.
  llvm_unreachable("Unhandled transform?");
}

ManagedValue Transform::transformMetatype(ManagedValue meta,
                                          AbstractionPattern inputOrigType,
                                          CanMetatypeType inputSubstType,
                                          AbstractionPattern outputOrigType,
                                          CanMetatypeType outputSubstType,
                                          SILType expectedType) {
  assert(!meta.hasCleanup() && "metatype with cleanup?!");

  auto wasRepr = meta.getType().castTo<MetatypeType>()->getRepresentation();
  auto willBeRepr = expectedType.castTo<MetatypeType>()->getRepresentation();
  
  SILValue result;

  if ((wasRepr == MetatypeRepresentation::Thick &&
       willBeRepr == MetatypeRepresentation::Thin) ||
      (wasRepr == MetatypeRepresentation::Thin &&
       willBeRepr == MetatypeRepresentation::Thick)) {
    // If we have a thin-to-thick abstraction change, cook up new a metatype
    // value out of nothing -- thin metatypes carry no runtime state.
    result = SGF.B.createMetatype(Loc, expectedType);
  } else {
    // Otherwise, we have a metatype subtype conversion of thick metatypes.
    assert(wasRepr == willBeRepr && "Unhandled metatype conversion");
    result = SGF.B.createUpcast(Loc, meta.getUnmanagedValue(), expectedType);
  }

  return ManagedValue::forUnmanaged(result);
}

/// Explode a managed tuple into a bunch of managed elements.
///
/// If the tuple is in memory, the result elements will also be in
/// memory.
static void explodeTuple(SILGenFunction &SGF, SILLocation loc,
                         ManagedValue managedTuple,
                         SmallVectorImpl<ManagedValue> &out) {
  // If the tuple is empty, there's nothing to do.
  if (managedTuple.getType().castTo<TupleType>()->getNumElements() == 0)
    return;

  SmallVector<SILValue, 16> elements;
  bool isPlusOne = managedTuple.hasCleanup();

  if (managedTuple.getType().isAddress()) {
    SGF.B.emitDestructureAddressOperation(loc, managedTuple.forward(SGF),
                                          elements);
  } else {
    SGF.B.emitDestructureValueOperation(loc, managedTuple.forward(SGF),
                                        elements);
  }

  for (auto element : elements) {
    if (!isPlusOne)
      out.push_back(ManagedValue::forUnmanaged(element));
    else if (element->getType().isAddress())
      out.push_back(SGF.emitManagedBufferWithCleanup(element));
    else
      out.push_back(SGF.emitManagedRValueWithCleanup(element));
  }
}

/// Apply this transformation to all the elements of a tuple value,
/// which just entails mapping over each of its component elements.
ManagedValue Transform::transformTuple(ManagedValue inputTuple,
                                       AbstractionPattern inputOrigType,
                                       CanTupleType inputSubstType,
                                       AbstractionPattern outputOrigType,
                                       CanTupleType outputSubstType,
                                       SILType outputLoweredTy,
                                       SGFContext ctxt) {
  const TypeLowering &outputTL =
    SGF.getTypeLowering(outputLoweredTy);
  assert((outputTL.isAddressOnly() == inputTuple.getType().isAddress() ||
          !SGF.silConv.useLoweredAddresses()) &&
         "expected loadable inputs to have been loaded");

  // If there's no representation difference, we're done.
  if (outputLoweredTy == inputTuple.getType().copyCategory(outputLoweredTy))
    return inputTuple;

  assert(inputOrigType.matchesTuple(outputSubstType));
  assert(outputOrigType.matchesTuple(outputSubstType));

  auto inputType = inputTuple.getType().castTo<TupleType>();
  assert(outputSubstType->getNumElements() == inputType->getNumElements());

  // If the tuple is address only, we need to do the operation in memory.
  SILValue outputAddr;
  if (outputTL.isAddressOnly() && SGF.silConv.useLoweredAddresses())
    outputAddr = SGF.getBufferForExprResult(Loc, outputLoweredTy, ctxt);

  // Explode the tuple into individual managed values.
  SmallVector<ManagedValue, 4> inputElts;
  explodeTuple(SGF, Loc, inputTuple, inputElts);

  // Track all the managed elements whether or not we're actually
  // emitting to an address, just so that we can disable them after.
  SmallVector<ManagedValue, 4> outputElts;

  for (auto index : indices(inputType->getElementTypes())) {
    auto &inputEltTL = SGF.getTypeLowering(inputElts[index].getType());
    ManagedValue inputElt = inputElts[index];
    if (inputElt.getType().isAddress() && !inputEltTL.isAddressOnly()) {
      inputElt = emitManagedLoad(SGF, Loc, inputElt, inputEltTL);
    }

    auto inputEltOrigType = inputOrigType.getTupleElementType(index);
    auto inputEltSubstType = inputSubstType.getElementType(index);
    auto outputEltOrigType = outputOrigType.getTupleElementType(index);
    auto outputEltSubstType = outputSubstType.getElementType(index);
    auto outputEltLoweredTy = outputLoweredTy.getTupleElementType(index);

    // If we're emitting to memory, project out this element in the
    // destination buffer, then wrap that in an Initialization to
    // track the cleanup.
    Optional<TemporaryInitialization> outputEltTemp;
    if (outputAddr) {
      SILValue outputEltAddr =
        SGF.B.createTupleElementAddr(Loc, outputAddr, index);
      auto &outputEltTL = SGF.getTypeLowering(outputEltLoweredTy);
      assert(outputEltTL.isAddressOnly() == inputEltTL.isAddressOnly());
      auto cleanup =
        SGF.enterDormantTemporaryCleanup(outputEltAddr, outputEltTL);
      outputEltTemp.emplace(outputEltAddr, cleanup);
    }

    SGFContext eltCtxt =
      (outputEltTemp ? SGFContext(&outputEltTemp.getValue()) : SGFContext());
    auto outputElt = transform(inputElt,
                               inputEltOrigType, inputEltSubstType,
                               outputEltOrigType, outputEltSubstType,
                               outputEltLoweredTy, eltCtxt);

    // If we're not emitting to memory, remember this element for
    // later assembly into a tuple.
    if (!outputEltTemp) {
      assert(outputElt);
      assert(!inputEltTL.isAddressOnly() || !SGF.silConv.useLoweredAddresses());
      outputElts.push_back(outputElt);
      continue;
    }

    // Otherwise, make sure we emit into the slot.
    auto &temp = outputEltTemp.getValue();
    auto outputEltAddr = temp.getManagedAddress();

    // That might involve storing directly.
    if (!outputElt.isInContext()) {
      outputElt.forwardInto(SGF, Loc, outputEltAddr.getValue());
      temp.finishInitialization(SGF);
    }

    outputElts.push_back(outputEltAddr);
  }

  // Okay, disable all the individual element cleanups and collect
  // the values for a potential tuple aggregate.
  SmallVector<SILValue, 4> outputEltValues;
  for (auto outputElt : outputElts) {
    SILValue value = outputElt.forward(SGF);
    if (!outputAddr) outputEltValues.push_back(value);
  }

  // If we're emitting to an address, just manage that.
  if (outputAddr)
    return SGF.manageBufferForExprResult(outputAddr, outputTL, ctxt);

  // Otherwise, assemble the tuple value and manage that.
  auto outputTuple =
    SGF.B.createTuple(Loc, outputLoweredTy, outputEltValues);
  return SGF.emitManagedRValueWithCleanup(outputTuple, outputTL);
}

void SILGenFunction::collectThunkParams(
    SILLocation loc, SmallVectorImpl<ManagedValue> &params,
    SmallVectorImpl<SILArgument *> *indirectResults) {
  // Add the indirect results.
  for (auto resultTy : F.getConventions().getIndirectSILResultTypes(
           getTypeExpansionContext())) {
    auto paramTy = F.mapTypeIntoContext(resultTy);
    // Lower result parameters in the context of the function: opaque result
    // types will be lowered to their underlying type if allowed by resilience.
    auto inContextParamTy = F.getLoweredType(paramTy.getASTType())
                                .getCategoryType(paramTy.getCategory());
    SILArgument *arg = F.begin()->createFunctionArgument(inContextParamTy);
    if (indirectResults)
      indirectResults->push_back(arg);
  }

  // Add the parameters.
  auto paramTypes = F.getLoweredFunctionType()->getParameters();
  for (auto param : paramTypes) {
    auto paramTy = F.mapTypeIntoContext(
        F.getConventions().getSILType(param, getTypeExpansionContext()));
    // Lower parameters in the context of the function: opaque result types will
    // be lowered to their underlying type if allowed by resilience.
    auto inContextParamTy = F.getLoweredType(paramTy.getASTType())
                                .getCategoryType(paramTy.getCategory());
    params.push_back(B.createInputFunctionArgument(inContextParamTy, loc));
  }
}

/// Force a ManagedValue to be stored into a temporary initialization
/// if it wasn't emitted that way directly.
static void emitForceInto(SILGenFunction &SGF, SILLocation loc,
                          ManagedValue result, TemporaryInitialization &temp) {
  if (result.isInContext()) return;
  result.ensurePlusOne(SGF, loc).forwardInto(SGF, loc, temp.getAddress());
  temp.finishInitialization(SGF);
}

namespace {
  class TranslateIndirect : public Cleanup {
    AbstractionPattern InputOrigType, OutputOrigType;
    CanType InputSubstType, OutputSubstType;
    SILValue Input, Output;

  public:
    TranslateIndirect(AbstractionPattern inputOrigType, CanType inputSubstType,
                      AbstractionPattern outputOrigType, CanType outputSubstType,
                      SILValue input, SILValue output)
      : InputOrigType(inputOrigType), OutputOrigType(outputOrigType),
        InputSubstType(inputSubstType), OutputSubstType(outputSubstType),
        Input(input), Output(output) {
      assert(input->getType().isAddress());
      assert(output->getType().isAddress());
    }

    void emit(SILGenFunction &SGF, CleanupLocation loc,
              ForUnwind_t forUnwind) override {
      FullExpr scope(SGF.Cleanups, loc);

      // Re-assert ownership of the input value.
      auto inputMV = SGF.emitManagedBufferWithCleanup(Input);

      // Set up an initialization of the output buffer.
      auto &outputTL = SGF.getTypeLowering(Output->getType());
      auto outputInit = SGF.useBufferAsTemporary(Output, outputTL);

      // Transform into the output buffer.
      auto mv = SGF.emitTransformedValue(loc, inputMV,
                                         InputOrigType, InputSubstType,
                                         OutputOrigType, OutputSubstType,
                                         Output->getType().getObjectType(),
                                         SGFContext(outputInit.get()));
      emitForceInto(SGF, loc, mv, *outputInit);

      // Disable the cleanup; we've kept our promise to leave the inout
      // initialized.
      outputInit->getManagedAddress().forward(SGF);
    }

    void dump(SILGenFunction &SGF) const override {
      llvm::errs() << "TranslateIndirect("
        << InputOrigType << ", " << InputSubstType << ", "
        << OutputOrigType << ", " << OutputSubstType << ", "
        << Output << ", " << Input << ")\n";
    }
  };

  class TranslateArguments {
    SILGenFunction &SGF;
    SILLocation Loc;
    ArrayRef<ManagedValue> Inputs;
    SmallVectorImpl<ManagedValue> &Outputs;
    CanSILFunctionType OutputTypesFuncTy;
    ArrayRef<SILParameterInfo> OutputTypes;
  public:
    TranslateArguments(SILGenFunction &SGF, SILLocation loc,
                       ArrayRef<ManagedValue> inputs,
                       SmallVectorImpl<ManagedValue> &outputs,
                       CanSILFunctionType outputTypesFuncTy,
                       ArrayRef<SILParameterInfo> outputTypes)
      : SGF(SGF), Loc(loc), Inputs(inputs), Outputs(outputs),
        OutputTypesFuncTy(outputTypesFuncTy), OutputTypes(outputTypes) {}

    void translate(AbstractionPattern inputOrigFunctionType,
                   AnyFunctionType::CanParamArrayRef inputSubstTypes,
                   AbstractionPattern outputOrigFunctionType,
                   AnyFunctionType::CanParamArrayRef outputSubstTypes) {
      if (inputSubstTypes.size() == 1 &&
          outputSubstTypes.size() != 1) {
        // SE-0110 tuple splat. Turn the output into a single value of tuple
        // type, and translate.
        auto inputOrigType = inputOrigFunctionType.getFunctionParamType(0);
        auto inputSubstType = inputSubstTypes[0].getPlainType();

        // Build an abstraction pattern for the output.
        SmallVector<AbstractionPattern, 8> outputOrigTypes;
        for (unsigned i = 0, e = outputOrigFunctionType.getNumFunctionParams();
             i < e; ++i) {
          outputOrigTypes.push_back(
            outputOrigFunctionType.getFunctionParamType(i));
        }
        auto outputOrigType = AbstractionPattern::getTuple(outputOrigTypes);

        // Build the substituted output tuple type. Note that we deliberately
        // don't use composeInput() because we want to drop ownership
        // qualifiers.
        SmallVector<TupleTypeElt, 8> elts;
        for (auto param : outputSubstTypes) {
          assert(!param.isVariadic());
          assert(!param.isInOut());
          elts.emplace_back(param.getParameterType());
        }
        auto outputSubstType = cast<TupleType>(
          TupleType::get(elts, SGF.getASTContext())
            ->getCanonicalType());

        // Translate the input tuple value into the output tuple value. Note
        // that the output abstraction pattern is a tuple, and we explode tuples
        // into multiple parameters, so if the input abstraction pattern is
        // opaque, this will explode the input value. Otherwise, the input
        // parameters will be mapped one-to-one to the output parameters.
        translate(inputOrigType, inputSubstType,
                  outputOrigType, outputSubstType);
        return;
      }

      // Otherwise, parameters are always reabstracted one-to-one.
      assert(inputSubstTypes.size() == outputSubstTypes.size());

      SmallVector<AbstractionPattern, 8> inputOrigTypes;
      SmallVector<AbstractionPattern, 8> outputOrigTypes;
      for (auto i : indices(inputSubstTypes)) {
        inputOrigTypes.push_back(inputOrigFunctionType.getFunctionParamType(i));
        outputOrigTypes.push_back(outputOrigFunctionType.getFunctionParamType(i));
      }

      translate(inputOrigTypes, inputSubstTypes,
                outputOrigTypes, outputSubstTypes);
    }

    void translate(ArrayRef<AbstractionPattern> inputOrigTypes,
                   AnyFunctionType::CanParamArrayRef inputSubstTypes,
                   ArrayRef<AbstractionPattern> outputOrigTypes,
                   AnyFunctionType::CanParamArrayRef outputSubstTypes) {
      assert(inputOrigTypes.size() == inputSubstTypes.size());
      assert(outputOrigTypes.size() == outputSubstTypes.size());
      assert(inputOrigTypes.size() == outputOrigTypes.size());

      for (auto i : indices(inputOrigTypes)) {
        translate(inputOrigTypes[i], inputSubstTypes[i],
                  outputOrigTypes[i], outputSubstTypes[i]);
      }
    }

    void translate(AbstractionPattern inputOrigType,
                   AnyFunctionType::CanParam inputSubstType,
                   AbstractionPattern outputOrigType,
                   AnyFunctionType::CanParam outputSubstType) {
      // Note that it's OK for the input to be inout but not the output;
      // this means we're just going to load the inout and pass it on as a
      // scalar.
      if (outputSubstType.isInOut()) {
        assert(inputSubstType.isInOut());
        auto inputValue = claimNextInput();
        auto outputLoweredTy = claimNextOutputType();

        translateInOut(inputOrigType, inputSubstType.getParameterType(),
                       outputOrigType, outputSubstType.getParameterType(),
                       inputValue, outputLoweredTy);
      } else {
        translate(inputOrigType, inputSubstType.getParameterType(),
                  outputOrigType, outputSubstType.getParameterType());
      }
    }


    void translate(AbstractionPattern inputOrigType,
                   CanType inputSubstType,
                   AbstractionPattern outputOrigType,
                   CanType outputSubstType) {
      // Most of this function is about tuples: tuples can be represented
      // as one or many values, with varying levels of indirection.
      auto inputTupleType = dyn_cast<TupleType>(inputSubstType);
      auto outputTupleType = dyn_cast<TupleType>(outputSubstType);

      // Case where the input type is an exploded tuple.
      if (inputOrigType.isTuple()) {
        if (outputOrigType.isTuple()) {
          // Both input and output are exploded tuples, easy case.
          return translateParallelExploded(inputOrigType,
                                           inputTupleType,
                                           outputOrigType,
                                           outputTupleType);
        }

        // Tuple types are subtypes of their optionals
        if (auto outputObjectType = outputSubstType.getOptionalObjectType()) {
          auto outputOrigObjectType = outputOrigType.getOptionalObjectType();

          if (auto outputTupleType = dyn_cast<TupleType>(outputObjectType)) {
            // The input is exploded and the output is an optional tuple.
            // Translate values and collect them into a single optional
            // payload.

            auto result =
                translateAndImplodeIntoOptional(inputOrigType,
                                                inputTupleType,
                                                outputOrigObjectType,
                                                outputTupleType);
            Outputs.push_back(result);
            return;
          }

          // Tuple types are subtypes of optionals of Any, too.
          assert(outputObjectType->isAny());

          // First, construct the existential.
          auto result =
              translateAndImplodeIntoAny(inputOrigType,
                                         inputTupleType,
                                         outputOrigObjectType,
                                         outputObjectType);

          // Now, convert it to an optional.
          translateSingle(outputOrigObjectType, outputObjectType,
                          outputOrigType, outputSubstType,
                          result, claimNextOutputType());
          return;
        }

        if (outputSubstType->isAny()) {
          claimNextOutputType();

          auto result =
              translateAndImplodeIntoAny(inputOrigType,
                                         inputTupleType,
                                         outputOrigType,
                                         outputSubstType);
          Outputs.push_back(result);
          return;
        }

        if (outputTupleType) {
          // The input is exploded and the output is not. Translate values
          // and store them to a result tuple in memory.
          assert(outputOrigType.isTypeParameter() &&
                 "Output is not a tuple and is not opaque?");

          auto outputTy = SGF.getSILType(claimNextOutputType(),
                                         OutputTypesFuncTy);
          auto &outputTL = SGF.getTypeLowering(outputTy);
          if (SGF.silConv.useLoweredAddresses()) {
            auto temp = SGF.emitTemporary(Loc, outputTL);
            translateAndImplodeInto(inputOrigType, inputTupleType,
                                    outputOrigType, outputTupleType, *temp);

            Outputs.push_back(temp->getManagedAddress());
          } else {
            auto result = translateAndImplodeIntoValue(
                inputOrigType, inputTupleType, outputOrigType, outputTupleType,
                outputTL.getLoweredType());
            Outputs.push_back(result);
          }
          return;
        }

        llvm_unreachable("Unhandled conversion from exploded tuple");
      }

      // Handle output being an exploded tuple when the input is opaque.
      if (outputOrigType.isTuple()) {
        if (inputTupleType) {
          // The input is exploded and the output is not. Translate values
          // and store them to a result tuple in memory.
          assert(inputOrigType.isTypeParameter() &&
                 "Input is not a tuple and is not opaque?");

          return translateAndExplodeOutOf(inputOrigType,
                                          inputTupleType,
                                          outputOrigType,
                                          outputTupleType,
                                          claimNextInput());
        }

        // FIXME: IUO<Tuple> to Tuple
        llvm_unreachable("Unhandled conversion to exploded tuple");
      }

      // Okay, we are now working with a single value turning into a
      // single value.
      auto inputElt = claimNextInput();
      auto outputEltType = claimNextOutputType();
      translateSingle(inputOrigType, inputSubstType,
                      outputOrigType, outputSubstType,
                      inputElt, outputEltType);
    }

  private:
    /// Take a tuple that has been exploded in the input and turn it into
    /// a tuple value in the output.
    ManagedValue translateAndImplodeIntoValue(AbstractionPattern inputOrigType,
                                              CanTupleType inputType,
                                              AbstractionPattern outputOrigType,
                                              CanTupleType outputType,
                                              SILType loweredOutputTy) {
      assert(loweredOutputTy.is<TupleType>());

      SmallVector<ManagedValue, 4> elements;
      assert(outputType->getNumElements() == inputType->getNumElements());
      assert(loweredOutputTy.castTo<TupleType>()->getNumElements() ==
             outputType->getNumElements());
      for (unsigned i : indices(outputType->getElementTypes())) {
        auto inputOrigEltType = inputOrigType.getTupleElementType(i);
        auto inputEltType = inputType.getElementType(i);
        auto outputOrigEltType = outputOrigType.getTupleElementType(i);
        auto outputEltType = outputType.getElementType(i);
        SILType loweredOutputEltTy = loweredOutputTy.getTupleElementType(i);

        ManagedValue elt;
        if (auto inputEltTupleType = dyn_cast<TupleType>(inputEltType)) {
          elt = translateAndImplodeIntoValue(inputOrigEltType,
                                             inputEltTupleType,
                                             outputOrigEltType,
                                             cast<TupleType>(outputEltType),
                                             loweredOutputEltTy);
        } else {
          elt = claimNextInput();

          // Load if necessary.
          if (elt.getType().isAddress()) {
            // This code assumes that we have each element at +1. So, if we do
            // not have a cleanup, we emit a load [copy]. This can occur if we
            // are translating in_guaranteed parameters.
            IsTake_t isTakeVal = elt.isPlusZero() ? IsNotTake : IsTake;
            elt = SGF.emitLoad(Loc, elt.forward(SGF),
                               SGF.getTypeLowering(elt.getType()), SGFContext(),
                               isTakeVal);
          }
        }

        if (elt.getType() != loweredOutputEltTy)
          elt = translatePrimitive(inputOrigEltType, inputEltType,
                                   outputOrigEltType, outputEltType,
                                   elt, loweredOutputEltTy);

        elements.push_back(elt);
      }

      SmallVector<SILValue, 4> forwarded;
      for (auto &elt : elements)
        forwarded.push_back(elt.forward(SGF));

      auto tuple = SGF.B.createTuple(Loc, loweredOutputTy, forwarded);
      return SGF.emitManagedRValueWithCleanup(tuple);
    }

    /// Handle a tuple that has been exploded in the input but wrapped in
    /// an optional in the output.
    ManagedValue
    translateAndImplodeIntoOptional(AbstractionPattern inputOrigType,
                                    CanTupleType inputTupleType,
                                    AbstractionPattern outputOrigType,
                                    CanTupleType outputTupleType) {
      assert(!inputTupleType->hasElementWithOwnership() &&
             !outputTupleType->hasElementWithOwnership());
      assert(inputTupleType->getNumElements() ==
             outputTupleType->getNumElements());

      // Collect the tuple elements.
      auto &loweredTL = SGF.getTypeLowering(outputOrigType, outputTupleType);
      auto loweredTy = loweredTL.getLoweredType();
      auto optionalTy = SGF.getSILType(claimNextOutputType(),
                                       OutputTypesFuncTy);
      auto someDecl = SGF.getASTContext().getOptionalSomeDecl();
      if (loweredTL.isLoadable() || !SGF.silConv.useLoweredAddresses()) {
        auto payload =
          translateAndImplodeIntoValue(inputOrigType, inputTupleType,
                                       outputOrigType, outputTupleType,
                                       loweredTy);

        return SGF.B.createEnum(Loc, payload, someDecl, optionalTy);
      } else {
        auto optionalBuf = SGF.emitTemporaryAllocation(Loc, optionalTy);
        auto tupleBuf = SGF.B.createInitEnumDataAddr(Loc, optionalBuf, someDecl,
                                                     loweredTy);
        
        auto tupleTemp = SGF.useBufferAsTemporary(tupleBuf, loweredTL);

        translateAndImplodeInto(inputOrigType, inputTupleType,
                                outputOrigType, outputTupleType,
                                *tupleTemp);

        SGF.B.createInjectEnumAddr(Loc, optionalBuf, someDecl);

        auto payload = tupleTemp->getManagedAddress();
        if (payload.hasCleanup()) {
          payload.forward(SGF);
          return SGF.emitManagedBufferWithCleanup(optionalBuf);
        }
        return ManagedValue::forUnmanaged(optionalBuf);
      }
    }

    /// Handle a tuple that has been exploded in the input but wrapped
    /// in an existential in the output.
    ManagedValue
    translateAndImplodeIntoAny(AbstractionPattern inputOrigType,
                               CanTupleType inputTupleType,
                               AbstractionPattern outputOrigType,
                               CanType outputSubstType) {
      auto existentialTy = SGF.getLoweredType(outputOrigType, outputSubstType);
      auto existentialBuf = SGF.emitTemporaryAllocation(Loc, existentialTy);

      auto opaque = AbstractionPattern::getOpaque();
      auto &concreteTL = SGF.getTypeLowering(opaque, inputTupleType);

      auto tupleBuf =
        SGF.B.createInitExistentialAddr(Loc, existentialBuf,
                                        inputTupleType,
                                        concreteTL.getLoweredType(),
                                        /*conformances=*/{});

      auto tupleTemp = SGF.useBufferAsTemporary(tupleBuf, concreteTL);
      translateAndImplodeInto(inputOrigType, inputTupleType,
                              opaque, inputTupleType,
                              *tupleTemp);

      auto payload = tupleTemp->getManagedAddress();
      if (SGF.silConv.useLoweredAddresses()) {
        // We always need to return the existential buf with a cleanup even if
        // we stored trivial values, since SILGen maintains the invariant that
        // forwarding a non-trivial value (i.e. an Any) into memory must be done
        // at +1.
        payload.forward(SGF);
        return SGF.emitManagedBufferWithCleanup(existentialBuf);
      }

      // We are under opaque value(s) mode - load the any and init an opaque
      auto loadedPayload = SGF.B.createLoadCopy(Loc, payload);
      auto &anyTL = SGF.getTypeLowering(opaque, outputSubstType);
      return SGF.B.createInitExistentialValue(
          Loc, anyTL.getLoweredType(), inputTupleType, loadedPayload,
          /*Conformances=*/{});
    }

    /// Handle a tuple that has been exploded in both the input and
    /// the output.
    void translateParallelExploded(AbstractionPattern inputOrigType,
                                   CanTupleType inputSubstType,
                                   AbstractionPattern outputOrigType,
                                   CanTupleType outputSubstType) {
      assert(inputOrigType.matchesTuple(inputSubstType));
      assert(outputOrigType.matchesTuple(outputSubstType));
      assert(!inputSubstType->hasElementWithOwnership() &&
             !outputSubstType->hasElementWithOwnership());
      assert(inputSubstType->getNumElements() ==
             outputSubstType->getNumElements());

      for (auto index : indices(outputSubstType.getElementTypes())) {
        translate(inputOrigType.getTupleElementType(index),
                  inputSubstType.getElementType(index),
                  outputOrigType.getTupleElementType(index),
                  outputSubstType.getElementType(index));
      }
    }

    /// Given that a tuple value is being passed indirectly in the
    /// input, explode it and translate the elements.
    void translateAndExplodeOutOf(AbstractionPattern inputOrigType,
                                  CanTupleType inputSubstType,
                                  AbstractionPattern outputOrigType,
                                  CanTupleType outputSubstType,
                                  ManagedValue inputTupleAddr) {
      assert(inputOrigType.isTypeParameter());
      assert(outputOrigType.matchesTuple(outputSubstType));
      assert(!inputSubstType->hasElementWithOwnership() &&
             !outputSubstType->hasElementWithOwnership());
      assert(inputSubstType->getNumElements() ==
             outputSubstType->getNumElements());

      SmallVector<ManagedValue, 4> inputEltAddrs;
      explodeTuple(SGF, Loc, inputTupleAddr, inputEltAddrs);
      assert(inputEltAddrs.size() == outputSubstType->getNumElements());

      for (auto index : indices(outputSubstType.getElementTypes())) {
        auto inputEltOrigType = inputOrigType.getTupleElementType(index);
        auto inputEltSubstType = inputSubstType.getElementType(index);
        auto outputEltOrigType = outputOrigType.getTupleElementType(index);
        auto outputEltSubstType = outputSubstType.getElementType(index);
        auto inputEltAddr = inputEltAddrs[index];
        assert(inputEltAddr.getType().isAddress() ||
               !SGF.silConv.useLoweredAddresses());

        if (auto outputEltTupleType = dyn_cast<TupleType>(outputEltSubstType)) {
          assert(outputEltOrigType.isTuple());
          auto inputEltTupleType = cast<TupleType>(inputEltSubstType);
          translateAndExplodeOutOf(inputEltOrigType,
                                   inputEltTupleType,
                                   outputEltOrigType,
                                   outputEltTupleType,
                                   inputEltAddr);
        } else {
          auto outputType = claimNextOutputType();
          translateSingle(inputEltOrigType,
                          inputEltSubstType,
                          outputEltOrigType,
                          outputEltSubstType,
                          inputEltAddr,
                          outputType);
        }
      }
    }

    /// Given that a tuple value is being passed indirectly in the
    /// output, translate the elements and implode it.
    void translateAndImplodeInto(AbstractionPattern inputOrigType,
                                 CanTupleType inputSubstType,
                                 AbstractionPattern outputOrigType,
                                 CanTupleType outputSubstType,
                                 TemporaryInitialization &tupleInit) {
      assert(inputOrigType.matchesTuple(inputSubstType));
      assert(outputOrigType.matchesTuple(outputSubstType));
      assert(!inputSubstType->hasElementWithOwnership() &&
             !outputSubstType->hasElementWithOwnership());
      assert(inputSubstType->getNumElements() ==
             outputSubstType->getNumElements());

      auto outputLoweredTy = tupleInit.getAddress()->getType();
      assert(outputLoweredTy.castTo<TupleType>()->getNumElements() ==
             outputSubstType->getNumElements());

      SmallVector<CleanupHandle, 4> cleanups;

      for (auto index : indices(outputSubstType.getElementTypes())) {
        auto inputEltOrigType = inputOrigType.getTupleElementType(index);
        auto inputEltSubstType = inputSubstType.getElementType(index);
        auto outputEltOrigType = outputOrigType.getTupleElementType(index);
        auto outputEltSubstType = outputSubstType.getElementType(index);
        auto eltAddr =
          SGF.B.createTupleElementAddr(Loc, tupleInit.getAddress(), index);

        auto &outputEltTL = SGF.getTypeLowering(eltAddr->getType());
        CleanupHandle eltCleanup =
          SGF.enterDormantTemporaryCleanup(eltAddr, outputEltTL);
        if (eltCleanup.isValid()) cleanups.push_back(eltCleanup);

        TemporaryInitialization eltInit(eltAddr, eltCleanup);
        if (auto outputEltTupleType = dyn_cast<TupleType>(outputEltSubstType)) {
          auto inputEltTupleType = cast<TupleType>(inputEltSubstType);
          translateAndImplodeInto(inputEltOrigType, inputEltTupleType,
                                  outputEltOrigType, outputEltTupleType,
                                  eltInit);
        } else {
          // Otherwise, we come from a single value.
          auto input = claimNextInput();
          translateSingleInto(inputEltOrigType, inputEltSubstType,
                              outputEltOrigType, outputEltSubstType,
                              input, eltInit);
        }
      }

      // Deactivate all the element cleanups and activate the tuple cleanup.
      for (auto cleanup : cleanups)
        SGF.Cleanups.forwardCleanup(cleanup);
      tupleInit.finishInitialization(SGF);
    }

    // Translate into a temporary.
    void translateIndirect(AbstractionPattern inputOrigType,
                           CanType inputSubstType,
                           AbstractionPattern outputOrigType,
                           CanType outputSubstType, ManagedValue input,
                           SILType resultTy) {
      auto &outputTL = SGF.getTypeLowering(resultTy);
      auto temp = SGF.emitTemporary(Loc, outputTL);
      translateSingleInto(inputOrigType, inputSubstType, outputOrigType,
                          outputSubstType, input, *temp);
      Outputs.push_back(temp->getManagedAddress());
    }

    // Translate into an owned argument.
    void translateIntoOwned(AbstractionPattern inputOrigType,
                            CanType inputSubstType,
                            AbstractionPattern outputOrigType,
                            CanType outputSubstType,
                            ManagedValue input,
                            SILType outputLoweredTy) {
      auto output = translatePrimitive(inputOrigType, inputSubstType,
                                       outputOrigType, outputSubstType,
                                       input, outputLoweredTy);

      // If our output is guaranteed or unowned, we need to create a copy here.
      if (output.getOwnershipKind() != ValueOwnershipKind::Owned)
        output = output.copyUnmanaged(SGF, Loc);

      Outputs.push_back(output);
    }

    // Translate into a guaranteed argument.
    void translateIntoGuaranteed(AbstractionPattern inputOrigType,
                                 CanType inputSubstType,
                                 AbstractionPattern outputOrigType,
                                 CanType outputSubstType,
                                 ManagedValue input,
                                 SILType outputLoweredTy) {
      auto output = translatePrimitive(inputOrigType, inputSubstType,
                                       outputOrigType, outputSubstType,
                                       input, outputLoweredTy);

      // If our output value is not guaranteed, we need to:
      //
      // 1. Unowned - Copy + Borrow.
      // 2. Owned - Borrow.
      // 3. Trivial - do nothing.
      //
      // This means we can first transition unowned => owned and then handle
      // the new owned value using the same code path as values that are
      // initially owned.
      if (output.getOwnershipKind() == ValueOwnershipKind::Unowned) {
        assert(!output.hasCleanup());
        output = SGF.emitManagedRetain(Loc, output.getValue());
      }

      // If the output is unowned or owned, create a borrow.
      if (output.getOwnershipKind() != ValueOwnershipKind::Guaranteed) {
        output = SGF.emitManagedBeginBorrow(Loc, output.getValue());
      }

      Outputs.push_back(output);
    }

    /// Translate a single value and add it as an output.
    void translateSingle(AbstractionPattern inputOrigType,
                         CanType inputSubstType,
                         AbstractionPattern outputOrigType,
                         CanType outputSubstType,
                         ManagedValue input,
                         SILParameterInfo result) {
      auto resultTy = SGF.getSILType(result, OutputTypesFuncTy);
      // Easy case: we want to pass exactly this value.
      if (input.getType() == resultTy) {
        switch (result.getConvention()) {
        case ParameterConvention::Direct_Owned:
        case ParameterConvention::Indirect_In:
          if (!input.hasCleanup() &&
              input.getOwnershipKind() != ValueOwnershipKind::None)
            input = input.copyUnmanaged(SGF, Loc);
          break;

        default:
          break;
        }

        Outputs.push_back(input);
        return;
      }
      
      switch (result.getConvention()) {
      // Direct translation is relatively easy.
      case ParameterConvention::Direct_Owned:
      case ParameterConvention::Direct_Unowned:
        translateIntoOwned(inputOrigType, inputSubstType, outputOrigType,
                           outputSubstType, input, resultTy);
        return;
      case ParameterConvention::Direct_Guaranteed:
        translateIntoGuaranteed(inputOrigType, inputSubstType, outputOrigType,
                                outputSubstType, input, resultTy);
        return;
      case ParameterConvention::Indirect_In: {
        if (SGF.silConv.useLoweredAddresses()) {
          translateIndirect(inputOrigType, inputSubstType, outputOrigType,
                            outputSubstType, input, resultTy);
          return;
        }
        translateIntoOwned(inputOrigType, inputSubstType, outputOrigType,
                           outputSubstType, input, resultTy);
        return;
      }
      case ParameterConvention::Indirect_In_Guaranteed: {
        if (SGF.silConv.useLoweredAddresses()) {
          translateIndirect(inputOrigType, inputSubstType, outputOrigType,
                            outputSubstType, input, resultTy);
          return;
        }
        translateIntoGuaranteed(inputOrigType, inputSubstType, outputOrigType,
                                outputSubstType, input, resultTy);
        return;
      }
      case ParameterConvention::Indirect_Inout:
        llvm_unreachable("inout reabstraction handled elsewhere");
      case ParameterConvention::Indirect_InoutAliasable:
        llvm_unreachable("abstraction difference in aliasable argument not "
                         "allowed");
      case ParameterConvention::Indirect_In_Constant:
        llvm_unreachable("in_constant convention not allowed in SILGen");
      }

      llvm_unreachable("Covered switch isn't covered?!");
    }

    void translateInOut(AbstractionPattern inputOrigType,
                        CanType inputSubstType,
                        AbstractionPattern outputOrigType,
                        CanType outputSubstType,
                        ManagedValue input,
                        SILParameterInfo result) {
      auto resultTy = SGF.getSILType(result, OutputTypesFuncTy);
      assert(input.isLValue());
      if (input.getType() == resultTy) {
        Outputs.push_back(input);
        return;
      }

      // Create a temporary of the right type.
      auto &temporaryTL = SGF.getTypeLowering(resultTy);
      auto temporary = SGF.emitTemporary(Loc, temporaryTL);

      // Take ownership of the input value.  This leaves the input l-value
      // effectively uninitialized, but we'll push a cleanup that will put
      // a value back into it.
      FullExpr scope(SGF.Cleanups, CleanupLocation::get(Loc));
      auto ownedInput =
        SGF.emitManagedBufferWithCleanup(input.getLValueAddress());

      // Translate the input value into the temporary.
      translateSingleInto(inputOrigType, inputSubstType,
                          outputOrigType, outputSubstType,
                          ownedInput, *temporary);

      // Forward the cleanup on the temporary.  We're about to push a new
      // cleanup that will re-assert ownership of this value.
      auto temporaryAddr = temporary->getManagedAddress().forward(SGF);

      // Leave the scope in which we did the forward translation.  This
      // ensures that the value in the input buffer is destroyed
      // immediately rather than (potentially) arbitrarily later
      // at a point where we want to put new values in the input buffer.
      scope.pop();

      // Push the cleanup to perform the reverse translation.  This cleanup
      // asserts ownership of the value of the temporary.
      SGF.Cleanups.pushCleanup<TranslateIndirect>(outputOrigType,
                                                  outputSubstType,
                                                  inputOrigType,
                                                  inputSubstType,
                                                  temporaryAddr,
                                                  input.getLValueAddress());

      // Add the temporary as an l-value argument.
      Outputs.push_back(ManagedValue::forLValue(temporaryAddr));
    }

    /// Translate a single value and initialize the given temporary with it.
    void translateSingleInto(AbstractionPattern inputOrigType,
                             CanType inputSubstType,
                             AbstractionPattern outputOrigType,
                             CanType outputSubstType,
                             ManagedValue input,
                             TemporaryInitialization &temp) {
      auto output = translatePrimitive(inputOrigType, inputSubstType,
                                       outputOrigType, outputSubstType,
                                       input, temp.getAddress()->getType(),
                                       SGFContext(&temp));
      forceInto(output, temp);
    }

    /// Apply primitive translation to the given value.
    ManagedValue translatePrimitive(AbstractionPattern inputOrigType,
                                    CanType inputSubstType,
                                    AbstractionPattern outputOrigType,
                                    CanType outputSubstType,
                                    ManagedValue input,
                                    SILType loweredOutputTy,
                                    SGFContext context = SGFContext()) {
      return SGF.emitTransformedValue(Loc, input,
                                      inputOrigType, inputSubstType,
                                      outputOrigType, outputSubstType,
                                      loweredOutputTy, context);
    }

    /// Force the given result into the given initialization.
    void forceInto(ManagedValue result, TemporaryInitialization &temp) {
      emitForceInto(SGF, Loc, result, temp);
    }

    ManagedValue claimNextInput() {
      return claimNext(Inputs);
    }

    SILParameterInfo claimNextOutputType() {
      return claimNext(OutputTypes);
    }
  };
} // end anonymous namespace

/// Apply trivial conversions to a value to handle differences between the inner
/// and outer types of a function conversion thunk.
static ManagedValue applyTrivialConversions(SILGenFunction &SGF,
                                            SILLocation loc,
                                            ManagedValue innerValue,
                                            SILType outerType) {
  auto innerASTTy = innerValue.getType().getASTType();
  auto outerASTTy = outerType.getASTType();
  if (innerASTTy->hasArchetype())
    innerASTTy = innerASTTy->mapTypeOutOfContext()->getCanonicalType();
  if (outerASTTy->hasArchetype())
    outerASTTy = outerASTTy->mapTypeOutOfContext()->getCanonicalType();

  if (innerASTTy == outerASTTy) {
    return innerValue;
  }
  if (innerASTTy->getClassOrBoundGenericClass()
      && outerASTTy->getClassOrBoundGenericClass()) {
    if (outerASTTy->isExactSuperclassOf(innerASTTy)) {
      return SGF.B.createUpcast(loc, innerValue, outerType);
    } else if (innerASTTy->isExactSuperclassOf(outerASTTy)) {
      return SGF.B.createUncheckedRefCast(loc, innerValue, outerType);
    }
  } else if (auto innerFnTy = dyn_cast<SILFunctionType>(innerASTTy)) {
    if (auto outerFnTy = dyn_cast<SILFunctionType>(outerASTTy)) {
      auto abiDiffA =
        SGF.SGM.Types.checkFunctionForABIDifferences(SGF.SGM.M,
                                                     innerFnTy,
                                                     outerFnTy);
      auto abiDiffB =
        SGF.SGM.Types.checkFunctionForABIDifferences(SGF.SGM.M,
                                                     outerFnTy,
                                                     innerFnTy);
      
      if (abiDiffA == TypeConverter::ABIDifference::CompatibleRepresentation
        || abiDiffA == TypeConverter::ABIDifference::CompatibleCallingConvention
        || abiDiffB == TypeConverter::ABIDifference::CompatibleRepresentation
        || abiDiffB == TypeConverter::ABIDifference::CompatibleCallingConvention) {
        return SGF.B.createConvertFunction(loc, innerValue, outerType);
      }
    }
  }

  llvm_unreachable("unhandled reabstraction type mismatch");
}

/// Forward arguments according to a function type's ownership conventions.
static void forwardFunctionArguments(SILGenFunction &SGF,
                                     SILLocation loc,
                                     CanSILFunctionType fTy,
                                     ArrayRef<ManagedValue> managedArgs,
                                     SmallVectorImpl<SILValue> &forwardedArgs) {
  auto argTypes = fTy->getParameters();
  for (auto index : indices(managedArgs)) {
    auto arg = managedArgs[index];
    auto argTy = argTypes[index];
    auto argSubstTy =
        argTy.getArgumentType(SGF.SGM.M, fTy, SGF.getTypeExpansionContext());

    arg = applyTrivialConversions(SGF, loc, arg,
                                  SILType::getPrimitiveObjectType(argSubstTy));

    if (argTy.isConsumed()) {
      forwardedArgs.push_back(arg.ensurePlusOne(SGF, loc).forward(SGF));
      continue;
    }

    if (isGuaranteedParameter(argTy.getConvention())) {
      forwardedArgs.push_back(
          SGF.emitManagedBeginBorrow(loc, arg.getValue()).getValue());
      continue;
    }

    forwardedArgs.push_back(arg.getValue());
  }
}

namespace {
  class YieldInfo {
    SmallVector<AbstractionPattern, 1> OrigTypes;
    SmallVector<AnyFunctionType::Param, 1> Yields;
    ArrayRef<SILYieldInfo> LoweredInfos;
  public:
    YieldInfo(SILGenModule &SGM, SILDeclRef function,
              CanSILFunctionType loweredType, SubstitutionMap subs) {
      LoweredInfos = loweredType->getUnsubstitutedType(SGM.M)->getYields();

      auto accessor = cast<AccessorDecl>(function.getDecl());
      auto storage = accessor->getStorage();

      OrigTypes.push_back(
        SGM.Types.getAbstractionPattern(storage, /*nonobjc*/ true));

      SmallVector<AnyFunctionType::Yield, 1> yieldsBuffer;
      auto yields = AnyFunctionRef(accessor).getYieldResults(yieldsBuffer);
      assert(yields.size() == 1);
      Yields.push_back(yields[0].getCanonical().subst(subs).asParam());
    }

    ArrayRef<AbstractionPattern> getOrigTypes() const { return OrigTypes; }
    AnyFunctionType::CanParamArrayRef getSubstTypes() const {
      return AnyFunctionType::CanParamArrayRef(Yields);
    }
    ArrayRef<SILYieldInfo> getLoweredTypes() const { return LoweredInfos; }
  };
}

static ManagedValue manageYield(SILGenFunction &SGF, SILValue value,
                                SILYieldInfo info) {
  switch (info.getConvention()) {
  case ParameterConvention::Indirect_Inout:
  case ParameterConvention::Indirect_InoutAliasable:
    return ManagedValue::forLValue(value);
  case ParameterConvention::Direct_Owned:
  case ParameterConvention::Indirect_In:
  case ParameterConvention::Indirect_In_Constant:
    return SGF.emitManagedRValueWithCleanup(value);
  case ParameterConvention::Direct_Guaranteed:
  case ParameterConvention::Direct_Unowned:
    if (value.getOwnershipKind() == ValueOwnershipKind::None)
      return ManagedValue::forUnmanaged(value);
    return ManagedValue::forBorrowedObjectRValue(value);
  case ParameterConvention::Indirect_In_Guaranteed:
    return ManagedValue::forBorrowedAddressRValue(value);
  }
  llvm_unreachable("bad kind");
}

static void manageYields(SILGenFunction &SGF, ArrayRef<SILValue> yields,
                         ArrayRef<SILYieldInfo> yieldInfos,
                         SmallVectorImpl<ManagedValue> &yieldMVs) {
  assert(yields.size() == yieldInfos.size());
  for (auto i : indices(yields)) {
    yieldMVs.push_back(manageYield(SGF, yields[i], yieldInfos[i]));
  }
}

/// Translate the values yielded to us back out to the caller.
static void translateYields(SILGenFunction &SGF, SILLocation loc,
                            ArrayRef<SILValue> innerYields,
                            const YieldInfo &innerInfos,
                            const YieldInfo &outerInfos) {
  assert(innerInfos.getOrigTypes().size() == innerInfos.getSubstTypes().size());
  assert(outerInfos.getOrigTypes().size() == outerInfos.getSubstTypes().size());
  assert(innerInfos.getOrigTypes().size() == outerInfos.getOrigTypes().size());

  SmallVector<ManagedValue, 4> innerMVs;
  manageYields(SGF, innerYields, innerInfos.getLoweredTypes(), innerMVs);

  FullExpr scope(SGF.Cleanups, CleanupLocation::get(loc));

  // Map the SILYieldInfos into the local context and incidentally turn
  // them into SILParameterInfos.
  SmallVector<SILParameterInfo, 4> outerLoweredTypesAsParameters;
  for (auto unmappedInfo : outerInfos.getLoweredTypes()) {
    auto mappedTy = SGF.F.mapTypeIntoContext(
                                     unmappedInfo.getSILStorageInterfaceType());
    outerLoweredTypesAsParameters.push_back({mappedTy.getASTType(),
                                             unmappedInfo.getConvention()});
  }

  // Translate the yields as if they were arguments.
  SmallVector<ManagedValue, 4> outerMVs;
  TranslateArguments translator(SGF, loc, innerMVs, outerMVs,
                                CanSILFunctionType(),
                                outerLoweredTypesAsParameters);

  translator.translate(innerInfos.getOrigTypes(), innerInfos.getSubstTypes(),
                       outerInfos.getOrigTypes(), outerInfos.getSubstTypes());

  // Prepare a destination for the unwind; use the current cleanup stack
  // as the depth so that we branch right to it.
  SILBasicBlock *unwindBB = SGF.createBasicBlock(FunctionSection::Postmatter);
  JumpDest unwindDest(unwindBB, SGF.Cleanups.getCleanupsDepth(),
                      CleanupLocation::get(loc));

  // Emit the yield.
  SGF.emitRawYield(loc, outerMVs, unwindDest, /*unique*/ true);

  // Emit the unwind block.
  {
    SILGenSavedInsertionPoint savedIP(SGF, unwindBB,
                                      FunctionSection::Postmatter);

    // Emit all active cleanups.
    SGF.Cleanups.emitCleanupsForReturn(CleanupLocation::get(loc), IsForUnwind);
    SGF.B.createUnwind(loc);
  }
}

namespace {

/// A helper class to translate the inner results to the outer results.
///
/// Creating a result-translation plan involves three basic things:
///   - building SILArguments for each of the outer indirect results
///   - building a list of SILValues for each of the inner indirect results
///   - building a list of Operations to perform which will reabstract
///     the inner results to match the outer.
class ResultPlanner {
  SILGenFunction &SGF;
  SILLocation Loc;

  /// A single result-translation operation.
  struct Operation {
    enum Kind {
      /// Take the last N direct outer results, tuple them, and make that a
      /// new direct outer result.
      ///
      /// Valid: NumElements, OuterResult
      TupleDirect,

      /// Take the last direct outer result, inject it into an optional
      /// type, and make that a new direct outer result.
      ///
      /// Valid: SomeDecl, OuterResult
      InjectOptionalDirect,

      /// Finish building an optional Some in the given address.
      ///
      /// Valid: SomeDecl, OuterResultAddr
      InjectOptionalIndirect,

      /// Take the next direct inner result and just make it a direct
      /// outer result.
      ///
      /// Valid: InnerResult, OuterResult.
      DirectToDirect,

      /// Take the next direct inner result and store it into an
      /// outer result address.
      ///
      /// Valid: InnerDirect, OuterResultAddr.
      DirectToIndirect,

      /// Take from an indirect inner result and make it the next outer
      /// direct result.
      ///
      /// Valid: InnerResultAddr, OuterResult.
      IndirectToDirect,

      /// Take from an indirect inner result into an outer indirect result.
      ///
      /// Valid: InnerResultAddr, OuterResultAddr.
      IndirectToIndirect,

      /// Take a value out of the source inner result address, reabstract
      /// it, and initialize the destination outer result address.
      ///
      /// Valid: reabstraction info, InnerAddress, OuterAddress.
      ReabstractIndirectToIndirect,

      /// Take a value out of the source inner result address, reabstract
      /// it, and add it as the next direct outer result.
      ///
      /// Valid: reabstraction info, InnerAddress, OuterResult.
      ReabstractIndirectToDirect,

      /// Take the next direct inner result, reabstract it, and initialize
      /// the destination outer result address.
      ///
      /// Valid: reabstraction info, InnerResult, OuterAddress.
      ReabstractDirectToIndirect,

      /// Take the next direct inner result, reabstract it, and add it as
      /// the next direct outer result.
      ///
      /// Valid: reabstraction info, InnerResult, OuterResult.
      ReabstractDirectToDirect,
    };

    Operation(Kind kind) : TheKind(kind) {}

    Kind TheKind;

    // Reabstraction information.  Only valid for reabstraction kinds.
    AbstractionPattern InnerOrigType = AbstractionPattern::getInvalid();
    AbstractionPattern OuterOrigType = AbstractionPattern::getInvalid();
    CanType InnerSubstType, OuterSubstType;

    union {
      SILValue InnerResultAddr;
      SILResultInfo InnerResult;
      unsigned NumElements;
      EnumElementDecl *SomeDecl;
    };

    union {
      SILValue OuterResultAddr;
      SILResultInfo OuterResult;
    };
  };

  struct PlanData {
    ArrayRef<SILResultInfo> OuterResults;
    ArrayRef<SILResultInfo> InnerResults;
    SmallVectorImpl<SILValue> &InnerIndirectResultAddrs;
    size_t NextOuterIndirectResultIndex;
  };

  SmallVector<Operation, 8> Operations;
public:
  ResultPlanner(SILGenFunction &SGF, SILLocation loc) : SGF(SGF), Loc(loc) {}

  void plan(AbstractionPattern innerOrigType, CanType innerSubstType,
            AbstractionPattern outerOrigType, CanType outerSubstType,
            CanSILFunctionType innerFnType, CanSILFunctionType outerFnType,
            SmallVectorImpl<SILValue> &innerIndirectResultAddrs) {
    // Assert that the indirect results are set up like we expect.
    assert(innerIndirectResultAddrs.empty());
    assert(SGF.F.begin()->args_size()
           >= SILFunctionConventions(outerFnType, SGF.SGM.M)
                  .getNumIndirectSILResults());

    innerIndirectResultAddrs.reserve(
        SILFunctionConventions(innerFnType, SGF.SGM.M)
            .getNumIndirectSILResults());

    PlanData data = {outerFnType->getUnsubstitutedType(SGF.SGM.M)->getResults(),
                     innerFnType->getUnsubstitutedType(SGF.SGM.M)->getResults(),
                     innerIndirectResultAddrs, 0};

    // Recursively walk the result types.
    plan(innerOrigType, innerSubstType, outerOrigType, outerSubstType, data);

    // Assert that we consumed and produced all the indirect result
    // information we needed.
    assert(data.OuterResults.empty());
    assert(data.InnerResults.empty());
    assert(data.InnerIndirectResultAddrs.size() ==
           SILFunctionConventions(innerFnType, SGF.SGM.M)
               .getNumIndirectSILResults());
    assert(data.NextOuterIndirectResultIndex
           == SILFunctionConventions(outerFnType, SGF.SGM.M)
                  .getNumIndirectSILResults());
  }

  SILValue execute(SILValue innerResult);

private:
  void execute(ArrayRef<SILValue> innerDirectResults,
               SmallVectorImpl<SILValue> &outerDirectResults);
  void executeInnerTuple(SILValue innerElement,
                         SmallVector<SILValue, 4> &innerDirectResults);

  void plan(AbstractionPattern innerOrigType, CanType innerSubstType,
            AbstractionPattern outerOrigType, CanType outerSubstType,
            PlanData &planData);

  void planIntoIndirectResult(AbstractionPattern innerOrigType,
                              CanType innerSubstType,
                              AbstractionPattern outerOrigType,
                              CanType outerSubstType,
                              PlanData &planData,
                              SILValue outerResultAddr);
  void planTupleIntoIndirectResult(AbstractionPattern innerOrigType,
                                   CanTupleType innerSubstType,
                                   AbstractionPattern outerOrigType,
                                   CanType outerSubstType,
                                   PlanData &planData,
                                   SILValue outerResultAddr);
  void planScalarIntoIndirectResult(AbstractionPattern innerOrigType,
                                    CanType innerSubstType,
                                    AbstractionPattern outerOrigType,
                                    CanType outerSubstType,
                                    PlanData &planData,
                                    SILResultInfo innerResult,
                                    SILValue outerResultAddr);

  void planIntoDirectResult(AbstractionPattern innerOrigType,
                            CanType innerSubstType,
                            AbstractionPattern outerOrigType,
                            CanType outerSubstType,
                            PlanData &planData,
                            SILResultInfo outerResult);
  void planScalarIntoDirectResult(AbstractionPattern innerOrigType,
                                  CanType innerSubstType,
                                  AbstractionPattern outerOrigType,
                                  CanType outerSubstType,
                                  PlanData &planData,
                                  SILResultInfo innerResult,
                                  SILResultInfo outerResult);
  void planTupleIntoDirectResult(AbstractionPattern innerOrigType,
                                 CanTupleType innerSubstType,
                                 AbstractionPattern outerOrigType,
                                 CanType outerSubstType,
                                 PlanData &planData,
                                 SILResultInfo outerResult);

  void planFromIndirectResult(AbstractionPattern innerOrigType,
                              CanType innerSubstType,
                              AbstractionPattern outerOrigType,
                              CanType outerSubstType,
                              PlanData &planData,
                              SILValue innerResultAddr);
  void planTupleFromIndirectResult(AbstractionPattern innerOrigType,
                                   CanTupleType innerSubstType,
                                   AbstractionPattern outerOrigType,
                                   CanTupleType outerSubstType,
                                   PlanData &planData,
                                   SILValue innerResultAddr);
  void planTupleFromDirectResult(AbstractionPattern innerOrigType,
                                 CanTupleType innerSubstType,
                                 AbstractionPattern outerOrigType,
                                 CanTupleType outerSubstType,
                                 PlanData &planData, SILResultInfo innerResult);
  void planScalarFromIndirectResult(AbstractionPattern innerOrigType,
                                    CanType innerSubstType,
                                    AbstractionPattern outerOrigType,
                                    CanType outerSubstType,
                                    SILValue innerResultAddr,
                                    SILResultInfo outerResult,
                                    SILValue optOuterResultAddr);

  /// Claim the next inner result from the plan data.
  SILResultInfo claimNextInnerResult(PlanData &data) {
    return claimNext(data.InnerResults);
  }

  /// Claim the next outer result from the plan data.  If it's indirect,
  /// grab its SILArgument.
  std::pair<SILResultInfo, SILValue> claimNextOuterResult(PlanData &data) {
    SILResultInfo result = claimNext(data.OuterResults);

    SILValue resultAddr;
    if (SGF.silConv.isSILIndirect(result)) {
      resultAddr =
          SGF.F.begin()->getArgument(data.NextOuterIndirectResultIndex++);
    }

    return { result, resultAddr };
  }

  /// Create a temporary address suitable for passing to the given inner
  /// indirect result and add it as an inner indirect result.
  SILValue addInnerIndirectResultTemporary(PlanData &data,
                                           SILResultInfo innerResult) {
    assert(SGF.silConv.isSILIndirect(innerResult) ||
           !SGF.silConv.useLoweredAddresses());
    auto temporary =
        SGF.emitTemporaryAllocation(Loc,
                            SGF.getSILType(innerResult, CanSILFunctionType()));
    data.InnerIndirectResultAddrs.push_back(temporary);
    return temporary;
  }

  /// Cause the next inner indirect result to be emitted directly into
  /// the given outer result address.
  void addInPlace(PlanData &data, SILValue outerResultAddr) {
    data.InnerIndirectResultAddrs.push_back(outerResultAddr);
    // Does not require an Operation.
  }

  Operation &addOperation(Operation::Kind kind) {
    Operations.emplace_back(kind);
    return Operations.back();
  }

  void addDirectToDirect(SILResultInfo innerResult, SILResultInfo outerResult) {
    auto &op = addOperation(Operation::DirectToDirect);
    op.InnerResult = innerResult;
    op.OuterResult = outerResult;
  }

  void addDirectToIndirect(SILResultInfo innerResult,
                           SILValue outerResultAddr) {
    auto &op = addOperation(Operation::DirectToIndirect);
    op.InnerResult = innerResult;
    op.OuterResultAddr = outerResultAddr;
  }

  void addIndirectToDirect(SILValue innerResultAddr,
                           SILResultInfo outerResult) {
    auto &op = addOperation(Operation::IndirectToDirect);
    op.InnerResultAddr = innerResultAddr;
    op.OuterResult = outerResult;
  }

  void addIndirectToIndirect(SILValue innerResultAddr,
                             SILValue outerResultAddr) {
    auto &op = addOperation(Operation::IndirectToIndirect);
    op.InnerResultAddr = innerResultAddr;
    op.OuterResultAddr = outerResultAddr;
  }

  void addTupleDirect(unsigned numElements, SILResultInfo outerResult) {
    auto &op = addOperation(Operation::TupleDirect);
    op.NumElements = numElements;
    op.OuterResult = outerResult;
  }

  void addInjectOptionalDirect(EnumElementDecl *someDecl,
                               SILResultInfo outerResult) {
    auto &op = addOperation(Operation::InjectOptionalDirect);
    op.SomeDecl = someDecl;
    op.OuterResult = outerResult;
  }

  void addInjectOptionalIndirect(EnumElementDecl *someDecl,
                                 SILValue outerResultAddr) {
    auto &op = addOperation(Operation::InjectOptionalIndirect);
    op.SomeDecl = someDecl;
    op.OuterResultAddr = outerResultAddr;
  }

  void addReabstractDirectToDirect(AbstractionPattern innerOrigType,
                                   CanType innerSubstType,
                                   AbstractionPattern outerOrigType,
                                   CanType outerSubstType,
                                   SILResultInfo innerResult,
                                   SILResultInfo outerResult) {
    auto &op = addOperation(Operation::ReabstractDirectToDirect);
    op.InnerResult = innerResult;
    op.OuterResult = outerResult;
    op.InnerOrigType = innerOrigType;
    op.InnerSubstType = innerSubstType;
    op.OuterOrigType = outerOrigType;
    op.OuterSubstType = outerSubstType;
  }

  void addReabstractDirectToIndirect(AbstractionPattern innerOrigType,
                                     CanType innerSubstType,
                                     AbstractionPattern outerOrigType,
                                     CanType outerSubstType,
                                     SILResultInfo innerResult,
                                     SILValue outerResultAddr) {
    auto &op = addOperation(Operation::ReabstractDirectToIndirect);
    op.InnerResult = innerResult;
    op.OuterResultAddr = outerResultAddr;
    op.InnerOrigType = innerOrigType;
    op.InnerSubstType = innerSubstType;
    op.OuterOrigType = outerOrigType;
    op.OuterSubstType = outerSubstType;
  }

  void addReabstractIndirectToDirect(AbstractionPattern innerOrigType,
                                     CanType innerSubstType,
                                     AbstractionPattern outerOrigType,
                                     CanType outerSubstType,
                                     SILValue innerResultAddr,
                                     SILResultInfo outerResult) {
    auto &op = addOperation(Operation::ReabstractIndirectToDirect);
    op.InnerResultAddr = innerResultAddr;
    op.OuterResult = outerResult;
    op.InnerOrigType = innerOrigType;
    op.InnerSubstType = innerSubstType;
    op.OuterOrigType = outerOrigType;
    op.OuterSubstType = outerSubstType;
  }

  void addReabstractIndirectToIndirect(AbstractionPattern innerOrigType,
                                       CanType innerSubstType,
                                       AbstractionPattern outerOrigType,
                                       CanType outerSubstType,
                                       SILValue innerResultAddr,
                                       SILValue outerResultAddr) {
    auto &op = addOperation(Operation::ReabstractIndirectToIndirect);
    op.InnerResultAddr = innerResultAddr;
    op.OuterResultAddr = outerResultAddr;
    op.InnerOrigType = innerOrigType;
    op.InnerSubstType = innerSubstType;
    op.OuterOrigType = outerOrigType;
    op.OuterSubstType = outerSubstType;
  }
};

} // end anonymous namespace

/// Plan the reabstraction of a call result.
void ResultPlanner::plan(AbstractionPattern innerOrigType,
                         CanType innerSubstType,
                         AbstractionPattern outerOrigType,
                         CanType outerSubstType,
                         PlanData &planData) {
  // The substituted types must match up in tuple-ness and arity.
  assert(
      isa<TupleType>(innerSubstType) == isa<TupleType>(outerSubstType) ||
      (isa<TupleType>(innerSubstType) &&
       (outerSubstType->isAny() || outerSubstType->getOptionalObjectType())));
  assert(!isa<TupleType>(outerSubstType) ||
         cast<TupleType>(innerSubstType)->getNumElements() ==
           cast<TupleType>(outerSubstType)->getNumElements());

  // If the inner abstraction pattern is a tuple, that result will be expanded.
  if (innerOrigType.isTuple()) {
    auto innerSubstTupleType = cast<TupleType>(innerSubstType);

    // If the outer abstraction pattern is also a tuple, that result will also
    // be expanded, in parallel with the inner pattern.
    if (outerOrigType.isTuple()) {
      auto outerSubstTupleType = cast<TupleType>(outerSubstType);
      assert(innerSubstTupleType->getNumElements()
               == outerSubstTupleType->getNumElements());

      // Otherwise, recursively descend into the tuples.
      for (auto eltIndex : indices(innerSubstTupleType.getElementTypes())) {
        plan(innerOrigType.getTupleElementType(eltIndex),
             innerSubstTupleType.getElementType(eltIndex),
             outerOrigType.getTupleElementType(eltIndex),
             outerSubstTupleType.getElementType(eltIndex),
             planData);
      }
      return;      
    }

    // Otherwise, the next outer result must be either opaque or optional.
    // In either case, it corresponds to a single result.
    auto outerResult = claimNextOuterResult(planData);

    // Base the plan on whether the single result is direct or indirect.
    if (SGF.silConv.isSILIndirect(outerResult.first)) {
      assert(outerResult.second);
      planTupleIntoIndirectResult(innerOrigType, innerSubstTupleType,
                                  outerOrigType, outerSubstType,
                                  planData, outerResult.second);
    } else {
      planTupleIntoDirectResult(innerOrigType, innerSubstTupleType,
                                outerOrigType, outerSubstType,
                                planData, outerResult.first);
    }
    return;
  }

  // Otherwise, the inner pattern is a scalar; claim the next inner result.
  SILResultInfo innerResult = claimNextInnerResult(planData);

  assert((!outerOrigType.isTuple() || innerResult.isFormalIndirect()) &&
         "outer pattern is a tuple, inner pattern is not, but inner result is "
         "not indirect?");

  // If the inner result is a tuple, we need to expand from a temporary.
  if (innerResult.isFormalIndirect() && outerOrigType.isTuple()) {
    if (SGF.silConv.isSILIndirect(innerResult)) {
      SILValue innerResultAddr =
          addInnerIndirectResultTemporary(planData, innerResult);
      planTupleFromIndirectResult(
          innerOrigType, cast<TupleType>(innerSubstType), outerOrigType,
          cast<TupleType>(outerSubstType), planData, innerResultAddr);
    } else {
      assert(!SGF.silConv.useLoweredAddresses() &&
             "Formal Indirect Results that are not SIL Indirect are only "
             "allowed in opaque values mode");
      planTupleFromDirectResult(innerOrigType, cast<TupleType>(innerSubstType),
                                outerOrigType, cast<TupleType>(outerSubstType),
                                planData, innerResult);
    }
    return;
  }

  // Otherwise, the outer pattern is a scalar; claim the next outer result.
  auto outerResult = claimNextOuterResult(planData);

  // If the outer result is indirect, plan to emit into that.
  if (SGF.silConv.isSILIndirect(outerResult.first)) {
    assert(outerResult.second);
    planScalarIntoIndirectResult(innerOrigType, innerSubstType,
                                 outerOrigType, outerSubstType,
                                 planData, innerResult, outerResult.second);

  } else {
    planScalarIntoDirectResult(innerOrigType, innerSubstType,
                               outerOrigType, outerSubstType,
                               planData, innerResult, outerResult.first);
  }
}

/// Plan the emission of a call result into an outer result address.
void ResultPlanner::planIntoIndirectResult(AbstractionPattern innerOrigType,
                                           CanType innerSubstType,
                                           AbstractionPattern outerOrigType,
                                           CanType outerSubstType,
                                           PlanData &planData,
                                           SILValue outerResultAddr) {
  // outerOrigType can be a tuple if we're also injecting into an optional.

  // If the inner pattern is a tuple, expand it.
  if (innerOrigType.isTuple()) {
    planTupleIntoIndirectResult(innerOrigType, cast<TupleType>(innerSubstType),
                                outerOrigType, outerSubstType,
                                planData, outerResultAddr);

  // Otherwise, it's scalar.
  } else {
    // Claim the next inner result.
    SILResultInfo innerResult = claimNextInnerResult(planData);

    planScalarIntoIndirectResult(innerOrigType, innerSubstType,
                                 outerOrigType, outerSubstType,
                                 planData, innerResult, outerResultAddr);
  }
}

/// Plan the emission of a call result into an outer result address,
/// given that the inner abstraction pattern is a tuple.
void
ResultPlanner::planTupleIntoIndirectResult(AbstractionPattern innerOrigType,
                                           CanTupleType innerSubstType,
                                           AbstractionPattern outerOrigType,
                                           CanType outerSubstType,
                                           PlanData &planData,
                                           SILValue outerResultAddr) {
  assert(innerOrigType.isTuple());
  // outerOrigType can be a tuple if we're doing something like
  // injecting into an optional tuple.

  auto outerSubstTupleType = dyn_cast<TupleType>(outerSubstType);

  // If the outer type is not a tuple, it must be optional.
  if (!outerSubstTupleType) {
    // Figure out what kind of optional it is.
    CanType outerSubstObjectType = outerSubstType.getOptionalObjectType();
    if (outerSubstObjectType) {
      auto someDecl = SGF.getASTContext().getOptionalSomeDecl();

      // Prepare the value slot in the optional value.
      SILType outerObjectType =
          outerResultAddr->getType().getOptionalObjectType();
      SILValue outerObjectResultAddr
        = SGF.B.createInitEnumDataAddr(Loc, outerResultAddr, someDecl,
                                       outerObjectType);

      // Emit into that address.
      planTupleIntoIndirectResult(
          innerOrigType, innerSubstType, outerOrigType.getOptionalObjectType(),
          outerSubstObjectType, planData, outerObjectResultAddr);

      // Add an operation to finish the enum initialization.
      addInjectOptionalIndirect(someDecl, outerResultAddr);
      return;
    }

    assert(outerSubstType->isAny());

    // Prepare the value slot in the existential.
    auto opaque = AbstractionPattern::getOpaque();
    SILValue outerConcreteResultAddr
      = SGF.B.createInitExistentialAddr(Loc, outerResultAddr, innerSubstType,
                                        SGF.getLoweredType(opaque, innerSubstType),
                                        /*conformances=*/{});

    // Emit into that address.
    planTupleIntoIndirectResult(innerOrigType, innerSubstType,
                                innerOrigType, innerSubstType,
                                planData, outerConcreteResultAddr);
    return;
  }

  assert(innerSubstType->getNumElements()
           == outerSubstTupleType->getNumElements());

  for (auto eltIndex : indices(innerSubstType.getElementTypes())) {
    // Project the address of the element.
    SILValue outerEltResultAddr =
      SGF.B.createTupleElementAddr(Loc, outerResultAddr, eltIndex);

    // Plan to emit into that location.
    planIntoIndirectResult(innerOrigType.getTupleElementType(eltIndex),
                           innerSubstType.getElementType(eltIndex),
                           outerOrigType.getTupleElementType(eltIndex),
                           outerSubstTupleType.getElementType(eltIndex),
                           planData, outerEltResultAddr);
  }
}

/// Plan the emission of a call result as a single outer direct result.
void
ResultPlanner::planIntoDirectResult(AbstractionPattern innerOrigType,
                                    CanType innerSubstType,
                                    AbstractionPattern outerOrigType,
                                    CanType outerSubstType,
                                    PlanData &planData,
                                    SILResultInfo outerResult) {
  assert(!outerOrigType.isTuple() || !SGF.silConv.useLoweredAddresses());

  // If the inner pattern is a tuple, expand it.
  if (innerOrigType.isTuple()) {
    planTupleIntoDirectResult(innerOrigType, cast<TupleType>(innerSubstType),
                              outerOrigType, outerSubstType,
                              planData, outerResult);

  // Otherwise, it's scalar.
  } else {
    // Claim the next inner result.
    SILResultInfo innerResult = claimNextInnerResult(planData);

    planScalarIntoDirectResult(innerOrigType, innerSubstType,
                               outerOrigType, outerSubstType,
                               planData, innerResult, outerResult);
  }
}

/// Plan the emission of a call result as a single outer direct result,
/// given that the inner abstraction pattern is a tuple.
void
ResultPlanner::planTupleIntoDirectResult(AbstractionPattern innerOrigType,
                                         CanTupleType innerSubstType,
                                         AbstractionPattern outerOrigType,
                                         CanType outerSubstType,
                                         PlanData &planData,
                                         SILResultInfo outerResult) {
  assert(innerOrigType.isTuple());

  auto outerSubstTupleType = dyn_cast<TupleType>(outerSubstType);

  // If the outer type is not a tuple, it must be optional or we are under
  // opaque value mode
  if (!outerSubstTupleType) {
    CanType outerSubstObjectType = outerSubstType.getOptionalObjectType();

    if (outerSubstObjectType) {
      auto someDecl = SGF.getASTContext().getOptionalSomeDecl();
      SILType outerObjectType =
          SGF.getSILType(outerResult, CanSILFunctionType())
             .getOptionalObjectType();
      SILResultInfo outerObjectResult(outerObjectType.getASTType(),
                                      outerResult.getConvention());

      // Plan to leave the tuple elements as a single direct outer result.
      planTupleIntoDirectResult(
          innerOrigType, innerSubstType, outerOrigType.getOptionalObjectType(),
          outerSubstObjectType, planData, outerObjectResult);

      // Take that result and inject it into an optional.
      addInjectOptionalDirect(someDecl, outerResult);
      return;
    } else {
      assert(!SGF.silConv.useLoweredAddresses() &&
             "inner type was a tuple but outer type was neither a tuple nor "
             "optional nor are we under opaque value mode");
      assert(outerSubstType->isAny());

      auto opaque = AbstractionPattern::getOpaque();
      auto anyType = SGF.getLoweredType(opaque, outerSubstType);
      auto outerResultAddr = SGF.emitTemporaryAllocation(Loc, anyType);

      SILValue outerConcreteResultAddr = SGF.B.createInitExistentialAddr(
          Loc, outerResultAddr, innerSubstType,
          SGF.getLoweredType(opaque, innerSubstType), /*conformances=*/{});

      planTupleIntoIndirectResult(innerOrigType, innerSubstType, innerOrigType,
                                  innerSubstType, planData,
                                  outerConcreteResultAddr);

      addReabstractIndirectToDirect(innerOrigType, innerSubstType,
                                    outerOrigType, outerSubstType,
                                    outerConcreteResultAddr, outerResult);
      return;
    }
  }

  // Otherwise, the outer type is a tuple.
  assert(innerSubstType->getNumElements()
           == outerSubstTupleType->getNumElements());

  // Create direct outer results for each of the elements.
  for (auto eltIndex : indices(innerSubstType.getElementTypes())) {
    auto outerEltType =
        SGF.getSILType(outerResult, CanSILFunctionType())
           .getTupleElementType(eltIndex);
    SILResultInfo outerEltResult(outerEltType.getASTType(),
                                 outerResult.getConvention());

    planIntoDirectResult(innerOrigType.getTupleElementType(eltIndex),
                         innerSubstType.getElementType(eltIndex),
                         outerOrigType.getTupleElementType(eltIndex),
                         outerSubstTupleType.getElementType(eltIndex),
                         planData, outerEltResult);
  }

  // Bind them together into a single tuple.
  addTupleDirect(innerSubstType->getNumElements(), outerResult);
}

/// Plan the emission of a call result as a single outer direct result,
/// given that the inner abstraction pattern is not a tuple.
void ResultPlanner::planScalarIntoDirectResult(AbstractionPattern innerOrigType,
                                               CanType innerSubstType,
                                               AbstractionPattern outerOrigType,
                                               CanType outerSubstType,
                                               PlanData &planData,
                                               SILResultInfo innerResult,
                                               SILResultInfo outerResult) {
  assert(!innerOrigType.isTuple());
  assert(!outerOrigType.isTuple());

  // If the inner result is indirect, plan to emit from that.
  if (SGF.silConv.isSILIndirect(innerResult)) {
    SILValue innerResultAddr =
      addInnerIndirectResultTemporary(planData, innerResult);
    planScalarFromIndirectResult(innerOrigType, innerSubstType,
                                 outerOrigType, outerSubstType,
                                 innerResultAddr, outerResult, SILValue());
    return;
  }

  // Otherwise, we have two direct results.

  // If there's no abstraction difference, it's just returned directly.
  if (SGF.getSILType(innerResult, CanSILFunctionType())
          == SGF.getSILType(outerResult, CanSILFunctionType())) {
    addDirectToDirect(innerResult, outerResult);

  // Otherwise, we need to reabstract.
  } else {
    addReabstractDirectToDirect(innerOrigType, innerSubstType,
                                outerOrigType, outerSubstType,
                                innerResult, outerResult);
  }
}

/// Plan the emission of a call result into an outer result address,
/// given that the inner abstraction pattern is not a tuple.
void
ResultPlanner::planScalarIntoIndirectResult(AbstractionPattern innerOrigType,
                                            CanType innerSubstType,
                                            AbstractionPattern outerOrigType,
                                            CanType outerSubstType,
                                            PlanData &planData,
                                            SILResultInfo innerResult,
                                            SILValue outerResultAddr) {
  assert(!innerOrigType.isTuple());
  assert(!outerOrigType.isTuple());

  bool hasAbstractionDifference =
    (innerResult.getInterfaceType() != outerResultAddr->getType().getASTType());

  // If the inner result is indirect, we need some memory to emit it into.
  if (SGF.silConv.isSILIndirect(innerResult)) {
    // If there's no abstraction difference, that can just be
    // in-place into the outer result address.
    if (!hasAbstractionDifference) {
      addInPlace(planData, outerResultAddr);

    // Otherwise, we'll need a temporary.
    } else {
      SILValue innerResultAddr =
        addInnerIndirectResultTemporary(planData, innerResult);
      addReabstractIndirectToIndirect(innerOrigType, innerSubstType,
                                      outerOrigType, outerSubstType,
                                      innerResultAddr, outerResultAddr);
    }

  // Otherwise, the inner result is direct.
  } else {
    // If there's no abstraction difference, we just need to store.
    if (!hasAbstractionDifference) {
      addDirectToIndirect(innerResult, outerResultAddr);

    // Otherwise, we need to reabstract and store.
    } else {
      addReabstractDirectToIndirect(innerOrigType, innerSubstType,
                                    outerOrigType, outerSubstType,
                                    innerResult, outerResultAddr);      
    }
  }
}

/// Plan the emission of a call result from an inner result address.
void ResultPlanner::planFromIndirectResult(AbstractionPattern innerOrigType,
                                           CanType innerSubstType,
                                           AbstractionPattern outerOrigType,
                                           CanType outerSubstType,
                                           PlanData &planData,
                                           SILValue innerResultAddr) {
  assert(!innerOrigType.isTuple());

  if (outerOrigType.isTuple()) {
    planTupleFromIndirectResult(innerOrigType, cast<TupleType>(innerSubstType),
                                outerOrigType, cast<TupleType>(outerSubstType),
                                planData, innerResultAddr);
  } else {
    auto outerResult = claimNextOuterResult(planData);
    planScalarFromIndirectResult(innerOrigType, innerSubstType,
                                 outerOrigType, outerSubstType,
                                 innerResultAddr,
                                 outerResult.first, outerResult.second);
  }
}

/// Plan the emission of a call result from an inner result address, given
/// that the outer abstraction pattern is a tuple.
void
ResultPlanner::planTupleFromIndirectResult(AbstractionPattern innerOrigType,
                                           CanTupleType innerSubstType,
                                           AbstractionPattern outerOrigType,
                                           CanTupleType outerSubstType,
                                           PlanData &planData,
                                           SILValue innerResultAddr) {
  assert(!innerOrigType.isTuple());
  assert(innerSubstType->getNumElements() == outerSubstType->getNumElements());
  assert(outerOrigType.isTuple());

  for (auto eltIndex : indices(innerSubstType.getElementTypes())) {
    // Project the address of the element.
    SILValue innerEltResultAddr =
      SGF.B.createTupleElementAddr(Loc, innerResultAddr, eltIndex);

    // Plan to expand from that location.
    planFromIndirectResult(innerOrigType.getTupleElementType(eltIndex),
                           innerSubstType.getElementType(eltIndex),
                           outerOrigType.getTupleElementType(eltIndex),
                           outerSubstType.getElementType(eltIndex),
                           planData, innerEltResultAddr);
  }
}

void ResultPlanner::planTupleFromDirectResult(AbstractionPattern innerOrigType,
                                              CanTupleType innerSubstType,
                                              AbstractionPattern outerOrigType,
                                              CanTupleType outerSubstType,
                                              PlanData &planData,
                                              SILResultInfo innerResult) {

  assert(!innerOrigType.isTuple());
  auto outerSubstTupleType = dyn_cast<TupleType>(outerSubstType);

  assert(outerSubstTupleType && "Outer type must be a tuple");
  assert(innerSubstType->getNumElements() ==
         outerSubstTupleType->getNumElements());

  // Create direct outer results for each of the elements.
  for (auto eltIndex : indices(innerSubstType.getElementTypes())) {
    AbstractionPattern newOuterOrigType =
        outerOrigType.getTupleElementType(eltIndex);
    AbstractionPattern newInnerOrigType =
        innerOrigType.getTupleElementType(eltIndex);
    if (newOuterOrigType.isTuple()) {
      planTupleFromDirectResult(
          newInnerOrigType,
          cast<TupleType>(innerSubstType.getElementType(eltIndex)),
          newOuterOrigType,
          cast<TupleType>(outerSubstTupleType.getElementType(eltIndex)),
          planData, innerResult);
      continue;
    }

    auto outerResult = claimNextOuterResult(planData);
    auto elemType = outerSubstTupleType.getElementType(eltIndex);
    SILResultInfo eltResult(elemType, outerResult.first.getConvention());
    planScalarIntoDirectResult(
        newInnerOrigType, innerSubstType.getElementType(eltIndex),
        newOuterOrigType, outerSubstTupleType.getElementType(eltIndex),
        planData, eltResult, outerResult.first);
  }
}

/// Plan the emission of a call result from an inner result address,
/// given that the outer abstraction pattern is not a tuple.
void
ResultPlanner::planScalarFromIndirectResult(AbstractionPattern innerOrigType,
                                            CanType innerSubstType,
                                            AbstractionPattern outerOrigType,
                                            CanType outerSubstType,
                                            SILValue innerResultAddr,
                                            SILResultInfo outerResult,
                                            SILValue optOuterResultAddr) {
  assert(!innerOrigType.isTuple());
  assert(!outerOrigType.isTuple());
  assert(SGF.silConv.isSILIndirect(outerResult) == bool(optOuterResultAddr));

  bool hasAbstractionDifference =
    (innerResultAddr->getType().getASTType() != outerResult.getInterfaceType());

  // The outer result can be indirect, and it doesn't necessarily have an
  // abstraction difference.  Note that we should only end up in this path
  // in cases where simply forwarding the outer result address wasn't possible.

  if (SGF.silConv.isSILIndirect(outerResult)) {
    assert(optOuterResultAddr);
    if (!hasAbstractionDifference) {
      addIndirectToIndirect(innerResultAddr, optOuterResultAddr);
    } else {
      addReabstractIndirectToIndirect(innerOrigType, innerSubstType,
                                      outerOrigType, outerSubstType,
                                      innerResultAddr, optOuterResultAddr);
    }
  } else {
    if (!hasAbstractionDifference) {
      addIndirectToDirect(innerResultAddr, outerResult);
    } else {
      addReabstractIndirectToDirect(innerOrigType, innerSubstType,
                                    outerOrigType, outerSubstType,
                                    innerResultAddr, outerResult);
    }
  }
}

void ResultPlanner::executeInnerTuple(
    SILValue innerElement, SmallVector<SILValue, 4> &innerDirectResults) {
  // NOTE: We know that our value is at +1 here.
  assert(innerElement->getType().getAs<TupleType>() &&
         "Only supports tuple inner types");

  SGF.B.emitDestructureValueOperation(
      Loc, innerElement, [&](unsigned index, SILValue elt) {
        if (elt->getType().is<TupleType>())
          return executeInnerTuple(elt, innerDirectResults);
        innerDirectResults.push_back(elt);
      });
}

SILValue ResultPlanner::execute(SILValue innerResult) {
  // The code emission here assumes that we don't need to have
  // active cleanups for all the result values we're not actively
  // transforming.  In other words, it's not "exception-safe".

  // Explode the inner direct results.
  SmallVector<SILValue, 4> innerDirectResults;
  auto innerResultTupleType = innerResult->getType().getAs<TupleType>();
  if (!innerResultTupleType) {
    innerDirectResults.push_back(innerResult);
  } else {
    {
      Scope S(SGF.Cleanups, CleanupLocation::get(Loc));

      // First create an rvalue cleanup for our direct result.
      assert(innerResult.getOwnershipKind().isCompatibleWith(ValueOwnershipKind::Owned));
      executeInnerTuple(innerResult, innerDirectResults);
      // Then allow the cleanups to be emitted in the proper reverse order.
    }
  }

  // Translate the result values.
  SmallVector<SILValue, 4> outerDirectResults;
  execute(innerDirectResults, outerDirectResults);

  // Implode the outer direct results.
  SILValue outerResult;
  if (outerDirectResults.size() == 1) {
    outerResult = outerDirectResults[0];
  } else {
    outerResult = SGF.B.createTuple(Loc, outerDirectResults);
  }

  return outerResult;
}

void ResultPlanner::execute(ArrayRef<SILValue> innerDirectResults,
                            SmallVectorImpl<SILValue> &outerDirectResults) {
  // A helper function to claim an inner direct result.
  auto claimNextInnerDirectResult = [&](SILResultInfo result) -> ManagedValue {
    auto resultValue = claimNext(innerDirectResults);
    assert(resultValue->getType() == SGF.getSILType(result, CanSILFunctionType()));
    auto &resultTL = SGF.getTypeLowering(result.getInterfaceType());
    switch (result.getConvention()) {
    case ResultConvention::Indirect:
      assert(!SGF.silConv.isSILIndirect(result)
             && "claiming indirect result as direct!");
      LLVM_FALLTHROUGH;
    case ResultConvention::Owned:
    case ResultConvention::Autoreleased:
      return SGF.emitManagedRValueWithCleanup(resultValue, resultTL);
    case ResultConvention::UnownedInnerPointer:
      // FIXME: We can't reasonably lifetime-extend an inner-pointer result
      // through a thunk. We don't know which parameter to the thunk was
      // originally 'self'.
      SGF.SGM.diagnose(Loc.getSourceLoc(), diag::not_implemented,
                       "reabstraction of returns_inner_pointer function");
      LLVM_FALLTHROUGH;
    case ResultConvention::Unowned:
      return SGF.emitManagedRetain(Loc, resultValue, resultTL);
    }
    llvm_unreachable("bad result convention!");
  };

  // A helper function to add an outer direct result.
  auto addOuterDirectResult = [&](ManagedValue resultValue,
                                  SILResultInfo result) {
    resultValue = applyTrivialConversions(SGF, Loc, resultValue,
                        SGF.getSILTypeInContext(result, CanSILFunctionType()));
    outerDirectResults.push_back(resultValue.forward(SGF));
  };

  auto emitReabstract =
      [&](Operation &op, bool innerIsIndirect, bool outerIsIndirect) {
    // Set up the inner result.
    ManagedValue innerResult;
    if (innerIsIndirect) {
      innerResult = SGF.emitManagedBufferWithCleanup(op.InnerResultAddr);
    } else {
      innerResult = claimNextInnerDirectResult(op.InnerResult);
    }

    // Set up the context into which to emit the outer result.
    SGFContext outerResultCtxt;
    Optional<TemporaryInitialization> outerResultInit;
    SILType outerResultTy;
    if (outerIsIndirect) {
      outerResultTy = op.OuterResultAddr->getType();
      outerResultInit.emplace(op.OuterResultAddr, CleanupHandle::invalid());
      outerResultCtxt = SGFContext(&*outerResultInit);
    } else  {
      outerResultTy =
        SGF.F.mapTypeIntoContext(
          SGF.getSILType(op.OuterResult, CanSILFunctionType()));
    }

    // Perform the translation.
    auto translated =
      SGF.emitTransformedValue(Loc, innerResult,
                               op.InnerOrigType, op.InnerSubstType,
                               op.OuterOrigType, op.OuterSubstType,
                               outerResultTy, outerResultCtxt);

    // If the outer is indirect, force it into the context.
    if (outerIsIndirect) {
      if (!translated.isInContext()) {
        translated.forwardInto(SGF, Loc, op.OuterResultAddr);
      }

    // Otherwise, it's a direct result.
    } else {
      addOuterDirectResult(translated, op.OuterResult);
    }
  };

  // Execute each operation.
  for (auto &op : Operations) {
    switch (op.TheKind) {
    case Operation::DirectToDirect: {
      auto result = claimNextInnerDirectResult(op.InnerResult);
      addOuterDirectResult(result, op.OuterResult);
      continue;
    }

    case Operation::DirectToIndirect: {
      auto result = claimNextInnerDirectResult(op.InnerResult);
      SGF.B.emitStoreValueOperation(Loc, result.forward(SGF),
                                    op.OuterResultAddr,
                                    StoreOwnershipQualifier::Init);
      continue;
    }

    case Operation::IndirectToDirect: {
      auto resultAddr = op.InnerResultAddr;
      auto &resultTL = SGF.getTypeLowering(resultAddr->getType());
      auto result = SGF.emitManagedRValueWithCleanup(
          resultTL.emitLoad(SGF.B, Loc, resultAddr,
                            LoadOwnershipQualifier::Take),
          resultTL);
      addOuterDirectResult(result, op.OuterResult);
      continue;
    }

    case Operation::IndirectToIndirect: {
      // The type could be address-only; just take.
      SGF.B.createCopyAddr(Loc, op.InnerResultAddr, op.OuterResultAddr,
                           IsTake, IsInitialization);
      continue;
    }

    case Operation::ReabstractIndirectToIndirect:
      emitReabstract(op, /*indirect source*/ true, /*indirect dest*/ true);
      continue;
    case Operation::ReabstractIndirectToDirect:
      emitReabstract(op, /*indirect source*/ true, /*indirect dest*/ false);
      continue;
    case Operation::ReabstractDirectToIndirect:
      emitReabstract(op, /*indirect source*/ false, /*indirect dest*/ true);
      continue;
    case Operation::ReabstractDirectToDirect:
      emitReabstract(op, /*indirect source*/ false, /*indirect dest*/ false);
      continue;

    case Operation::TupleDirect: {
      auto firstEltIndex = outerDirectResults.size() - op.NumElements;
      auto elts = makeArrayRef(outerDirectResults).slice(firstEltIndex);
      auto tupleType = SGF.F.mapTypeIntoContext(
                          SGF.getSILType(op.OuterResult, CanSILFunctionType()));
      auto tuple = SGF.B.createTuple(Loc, tupleType, elts);
      outerDirectResults.resize(firstEltIndex);
      outerDirectResults.push_back(tuple);
      continue;
    }

    case Operation::InjectOptionalDirect: {
      SILValue value = outerDirectResults.pop_back_val();
      auto tupleType = SGF.F.mapTypeIntoContext(
                          SGF.getSILType(op.OuterResult, CanSILFunctionType()));
      SILValue optValue = SGF.B.createEnum(Loc, value, op.SomeDecl, tupleType);
      outerDirectResults.push_back(optValue);
      continue;
    }

    case Operation::InjectOptionalIndirect:
      SGF.B.createInjectEnumAddr(Loc, op.OuterResultAddr, op.SomeDecl);
      continue;
    }
    llvm_unreachable("bad operation kind");
  }

  assert(innerDirectResults.empty() && "didn't consume all inner results?");
}

/// Build the body of a transformation thunk.
///
/// \param inputOrigType Abstraction pattern of function value being thunked
/// \param inputSubstType Formal AST type of function value being thunked
/// \param outputOrigType Abstraction pattern of the thunk
/// \param outputSubstType Formal AST type of the thunk
/// \param dynamicSelfType If true, the last parameter is a dummy used to pass
/// DynamicSelfType metadata
static void buildThunkBody(SILGenFunction &SGF, SILLocation loc,
                           AbstractionPattern inputOrigType,
                           CanAnyFunctionType inputSubstType,
                           AbstractionPattern outputOrigType,
                           CanAnyFunctionType outputSubstType,
                           CanType dynamicSelfType) {
  PrettyStackTraceSILFunction stackTrace("emitting reabstraction thunk in",
                                         &SGF.F);
  auto thunkType = SGF.F.getLoweredFunctionType();

  FullExpr scope(SGF.Cleanups, CleanupLocation::get(loc));

  SmallVector<ManagedValue, 8> params;
  SGF.collectThunkParams(loc, params);

  // Ignore the self parameter at the SIL level. IRGen will use it to
  // recover type metadata.
  if (dynamicSelfType)
    params.pop_back();

  ManagedValue fnValue = params.pop_back_val();
  auto fnType = fnValue.getType().castTo<SILFunctionType>();
  assert(!fnType->isPolymorphic());
  auto argTypes = fnType->getParameters();

  // Translate the argument values.  Function parameters are
  // contravariant: we want to switch the direction of transformation
  // on them by flipping inputOrigType and outputOrigType.
  //
  // For example, a transformation of (Int,Int)->Int to (T,T)->T is
  // one that should take an (Int,Int)->Int value and make it be
  // abstracted like a (T,T)->T value.  This must be done with a thunk.
  // Within the thunk body, the result of calling the inner function
  // needs to be translated from Int to T (we receive a normal Int
  // and return it like a T), but the parameters are translated in the
  // other direction (the thunk receives an Int like a T, and passes it
  // like a normal Int when calling the inner function).
  SmallVector<ManagedValue, 8> args;
  TranslateArguments(SGF, loc, params, args, fnType, argTypes)
    .translate(outputOrigType,
               outputSubstType.getParams(),
               inputOrigType,
               inputSubstType.getParams());

  SmallVector<SILValue, 8> argValues;

  // Plan the results.  This builds argument values for all the
  // inner indirect results.
  ResultPlanner resultPlanner(SGF, loc);
  resultPlanner.plan(inputOrigType.getFunctionResultType(),
                     inputSubstType.getResult(),
                     outputOrigType.getFunctionResultType(),
                     outputSubstType.getResult(),
                     fnType, thunkType, argValues);

  // Add the rest of the arguments.
  forwardFunctionArguments(SGF, loc, fnType, args, argValues);

  auto fun = fnType->isCalleeGuaranteed() ? fnValue.borrow(SGF, loc).getValue()
                                          : fnValue.forward(SGF);
  SILValue innerResult =
      SGF.emitApplyWithRethrow(loc, fun,
                               /*substFnType*/ fnValue.getType(),
                               /*substitutions*/ {}, argValues);

  // Reabstract the result.
  SILValue outerResult = resultPlanner.execute(innerResult);

  scope.pop();
  SGF.B.createReturn(loc, outerResult);
}

/// Build a generic signature and environment for a re-abstraction thunk.
///
/// Most thunks share the generic environment with their original function.
/// The one exception is if the thunk type involves an open existential,
/// in which case we "promote" the opened existential to a new generic parameter.
///
/// \param SGF - the parent function
/// \param openedExistential - the opened existential to promote to a generic
//  parameter, if any
/// \param inheritGenericSig - whether to inherit the generic signature from the
/// parent function.
/// \param genericEnv - the new generic environment
/// \param contextSubs - map old archetypes to new archetypes
/// \param interfaceSubs - map interface types to old archetypes
static CanGenericSignature
buildThunkSignature(SILGenFunction &SGF,
                    bool inheritGenericSig,
                    OpenedArchetypeType *openedExistential,
                    GenericEnvironment *&genericEnv,
                    SubstitutionMap &contextSubs,
                    SubstitutionMap &interfaceSubs,
                    ArchetypeType *&newArchetype) {
  auto *mod = SGF.F.getModule().getSwiftModule();
  auto &ctx = mod->getASTContext();

  // If there's no opened existential, we just inherit the generic environment
  // from the parent function.
  if (openedExistential == nullptr) {
    auto genericSig =
      SGF.F.getLoweredFunctionType()->getInvocationGenericSignature();
    genericEnv = SGF.F.getGenericEnvironment();
    interfaceSubs = SGF.F.getForwardingSubstitutionMap();
    contextSubs = interfaceSubs;
    return genericSig;
  }

  // Add the existing generic signature.
  int depth = 0;
  GenericSignature baseGenericSig;
  if (inheritGenericSig) {
    if (auto genericSig =
          SGF.F.getLoweredFunctionType()->getInvocationGenericSignature()) {
      baseGenericSig = genericSig;
      depth = genericSig->getGenericParams().back()->getDepth() + 1;
    }
  }

  // Add a new generic parameter to replace the opened existential.
  auto *newGenericParam = GenericTypeParamType::get(depth, 0, ctx);
  Requirement newRequirement(RequirementKind::Conformance, newGenericParam,
                             openedExistential->getOpenedExistentialType());

  auto genericSig = evaluateOrDefault(
      ctx.evaluator,
      AbstractGenericSignatureRequest{
        baseGenericSig.getPointer(), { newGenericParam }, { newRequirement }},
      GenericSignature());
  genericEnv = genericSig->getGenericEnvironment();

  newArchetype = genericEnv->mapTypeIntoContext(newGenericParam)
    ->castTo<ArchetypeType>();

  // Calculate substitutions to map the caller's archetypes to the thunk's
  // archetypes.
  if (auto calleeGenericSig = SGF.F.getLoweredFunctionType()
          ->getInvocationGenericSignature()) {
    contextSubs = SubstitutionMap::get(
      calleeGenericSig,
      [&](SubstitutableType *type) -> Type {
        return genericEnv->mapTypeIntoContext(type);
      },
      MakeAbstractConformanceForGenericType());
  }

  // Calculate substitutions to map interface types to the caller's archetypes.
  interfaceSubs = SubstitutionMap::get(
    genericSig,
    [&](SubstitutableType *type) -> Type {
      if (type->isEqual(newGenericParam))
        return openedExistential;
      return SGF.F.mapTypeIntoContext(type);
    },
    MakeAbstractConformanceForGenericType());

  return genericSig.getCanonicalSignature();
}

/// Build the type of a function transformation thunk.
CanSILFunctionType SILGenFunction::buildThunkType(
    CanSILFunctionType &sourceType,
    CanSILFunctionType &expectedType,
    CanType &inputSubstType,
    CanType &outputSubstType,
    GenericEnvironment *&genericEnv,
    SubstitutionMap &interfaceSubs,
    CanType &dynamicSelfType,
    bool withoutActuallyEscaping) {
  // We shouldn't be thunking generic types here, and substituted function types
  // ought to have their substitutions applied before we get here.
  assert(!expectedType->isPolymorphic() &&
         !expectedType->getCombinedSubstitutions());
  assert(!sourceType->isPolymorphic() &&
         !sourceType->getCombinedSubstitutions());

  // Can't build a thunk without context, so we require ownership semantics
  // on the result type.
  assert(expectedType->getExtInfo().hasContext());

  // This may inherit @noescape from the expectedType. The @noescape attribute
  // is only stripped when using this type to materialize a new decl.
<<<<<<< HEAD
  auto extInfo = expectedType->getExtInfo()
    .withRepresentation(SILFunctionType::Representation::Thin)
    .withDifferentiabilityKind(DifferentiabilityKind::NonDifferentiable);
=======
  auto extInfoBuilder =
      expectedType->getExtInfo().intoBuilder().withRepresentation(
          SILFunctionType::Representation::Thin);
>>>>>>> f971b349

  if (withoutActuallyEscaping)
    extInfoBuilder = extInfoBuilder.withNoEscape(false);

  // Does the thunk type involve archetypes other than opened existentials?
  bool hasArchetypes = false;
  // Does the thunk type involve an open existential type?
  CanOpenedArchetypeType openedExistential;
  auto archetypeVisitor = [&](CanType t) {
    if (auto archetypeTy = dyn_cast<ArchetypeType>(t)) {
      if (auto opened = dyn_cast<OpenedArchetypeType>(archetypeTy)) {
        assert((openedExistential == CanArchetypeType() ||
                openedExistential == opened) &&
               "one too many open existentials");
        openedExistential = opened;
      } else {
        hasArchetypes = true;
      }
    }
  };

  // Use the generic signature from the context if the thunk involves
  // generic parameters.
  CanGenericSignature genericSig;
  SubstitutionMap contextSubs;
  ArchetypeType *newArchetype = nullptr;

  if (expectedType->hasArchetype() || sourceType->hasArchetype()) {
    expectedType.visit(archetypeVisitor);
    sourceType.visit(archetypeVisitor);

    genericSig = buildThunkSignature(*this,
                                     hasArchetypes,
                                     openedExistential,
                                     genericEnv,
                                     contextSubs,
                                     interfaceSubs,
                                     newArchetype);
  }

  auto substTypeHelper = [&](SubstitutableType *type) -> Type {
    if (CanType(type) == openedExistential)
      return newArchetype;
    return Type(type).subst(contextSubs);
  };
  auto substConformanceHelper =
    LookUpConformanceInSubstitutionMap(contextSubs);

  // Utility function to apply contextSubs, and also replace the
  // opened existential with the new archetype.
  auto substFormalTypeIntoThunkContext =
      [&](CanType t) -> CanType {
    return t.subst(substTypeHelper, substConformanceHelper)
               ->getCanonicalType();
  };
  auto substLoweredTypeIntoThunkContext =
      [&](CanSILFunctionType t) -> CanSILFunctionType {
    return SILType::getPrimitiveObjectType(t)
             .subst(SGM.M, substTypeHelper, substConformanceHelper)
             .castTo<SILFunctionType>();
  };

  sourceType = substLoweredTypeIntoThunkContext(sourceType);
  expectedType = substLoweredTypeIntoThunkContext(expectedType);

  bool hasDynamicSelf = false;

  if (inputSubstType) {
    inputSubstType = substFormalTypeIntoThunkContext(inputSubstType);
    hasDynamicSelf |= inputSubstType->hasDynamicSelfType();
  }

  if (outputSubstType) {
    outputSubstType = substFormalTypeIntoThunkContext(outputSubstType);
    hasDynamicSelf |= outputSubstType->hasDynamicSelfType();
  }

  hasDynamicSelf |= sourceType->hasDynamicSelfType();
  hasDynamicSelf |= expectedType->hasDynamicSelfType();

  // If our parent function was pseudogeneric, this thunk must also be
  // pseudogeneric, since we have no way to pass generic parameters.
  if (genericSig)
    if (F.getLoweredFunctionType()->isPseudogeneric())
      extInfoBuilder = extInfoBuilder.withIsPseudogeneric();

  // Add the function type as the parameter.
  auto contextConvention =
      getTypeLowering(sourceType).isTrivial()
          ? ParameterConvention::Direct_Unowned
          : ParameterConvention::Direct_Guaranteed;
  SmallVector<SILParameterInfo, 4> params;
  params.append(expectedType->getParameters().begin(),
                expectedType->getParameters().end());
  params.push_back({sourceType,
                    sourceType->getExtInfo().hasContext()
                      ? contextConvention
                      : ParameterConvention::Direct_Unowned});

  // If this thunk involves DynamicSelfType in any way, add a capture for it
  // in case we need to recover metadata.
  if (hasDynamicSelf) {
    dynamicSelfType = F.getSelfMetadataArgument()->getType().getASTType();
    if (!isa<MetatypeType>(dynamicSelfType)) {
      dynamicSelfType = CanMetatypeType::get(dynamicSelfType,
                                             MetatypeRepresentation::Thick);
    }
    params.push_back({dynamicSelfType, ParameterConvention::Direct_Unowned});
  }

  auto mapTypeOutOfContext = [&](CanType type) -> CanType {
    return type->mapTypeOutOfContext()->getCanonicalType(genericSig);
  };

  // Map the parameter and expected types out of context to get the interface
  // type of the thunk.
  SmallVector<SILParameterInfo, 4> interfaceParams;
  interfaceParams.reserve(params.size());
  for (auto &param : params) {
    auto interfaceParam = param.map(mapTypeOutOfContext);
    interfaceParams.push_back(interfaceParam);
  }

  SmallVector<SILYieldInfo, 4> interfaceYields;
  for (auto &yield : expectedType->getYields()) {
    auto interfaceYield = yield.map(mapTypeOutOfContext);
    interfaceYields.push_back(interfaceYield);
  }

  SmallVector<SILResultInfo, 4> interfaceResults;
  for (auto &result : expectedType->getResults()) {
    auto interfaceResult = result.map(mapTypeOutOfContext);
    interfaceResults.push_back(interfaceResult);
  }

  Optional<SILResultInfo> interfaceErrorResult;
  if (expectedType->hasErrorResult()) {
    auto errorResult = expectedType->getErrorResult();
    interfaceErrorResult = errorResult.map(mapTypeOutOfContext);;
  }
  
  // The type of the thunk function.
  return SILFunctionType::get(
      genericSig, extInfoBuilder.build(), expectedType->getCoroutineKind(),
      ParameterConvention::Direct_Unowned, interfaceParams, interfaceYields,
      interfaceResults, interfaceErrorResult,
      expectedType->getPatternSubstitutions(), SubstitutionMap(),
      getASTContext());
}

static ManagedValue createPartialApplyOfThunk(SILGenFunction &SGF,
                                              SILLocation loc,
                                              SILFunction *thunk,
                                              SubstitutionMap interfaceSubs,
                                              CanType dynamicSelfType,
                                              CanSILFunctionType toType,
                                              ManagedValue fn) {
  auto thunkValue = SGF.B.createFunctionRefFor(loc, thunk);
  SmallVector<ManagedValue, 2> thunkArgs;
  thunkArgs.push_back(fn);
  if (dynamicSelfType) {
    SILType dynamicSILType = SGF.getLoweredType(dynamicSelfType);
    SILValue value = SGF.B.createMetatype(loc, dynamicSILType);
    thunkArgs.push_back(ManagedValue::forUnmanaged(value));
  }

  return
    SGF.B.createPartialApply(loc, thunkValue,
                             interfaceSubs, thunkArgs,
                             toType->getCalleeConvention());
}

static ManagedValue createDifferentiableFunctionThunk(
    SILGenFunction &SGF, SILLocation loc, ManagedValue fn,
    AbstractionPattern inputOrigType, CanAnyFunctionType inputSubstType,
    AbstractionPattern outputOrigType, CanAnyFunctionType outputSubstType);

/// Create a reabstraction thunk.
static ManagedValue createThunk(SILGenFunction &SGF,
                                SILLocation loc,
                                ManagedValue fn,
                                AbstractionPattern inputOrigType,
                                CanAnyFunctionType inputSubstType,
                                AbstractionPattern outputOrigType,
                                CanAnyFunctionType outputSubstType,
                                const TypeLowering &expectedTL) {
  auto substSourceType = fn.getType().castTo<SILFunctionType>();
  auto substExpectedType = expectedTL.getLoweredType().castTo<SILFunctionType>();
  
  // Apply substitutions in the source and destination types, since the thunk
  // doesn't change because of different function representations.
  CanSILFunctionType sourceType;
  if (substSourceType->getPatternSubstitutions()) {
    sourceType = substSourceType->getUnsubstitutedType(SGF.SGM.M);
    fn = SGF.B.createConvertFunction(loc, fn,
                                   SILType::getPrimitiveObjectType(sourceType));
  } else {
    sourceType = substSourceType;
  }
  
  auto expectedType = substExpectedType
    ->getUnsubstitutedType(SGF.SGM.M);

  assert(sourceType->isDifferentiable() == expectedType->isDifferentiable() &&
         "thunks can't change differentiability");
  if (sourceType->isDifferentiable()) {
    return createDifferentiableFunctionThunk(SGF, loc, fn, inputOrigType,
                                             inputSubstType, outputOrigType,
                                             outputSubstType);
  }

  // We can't do bridging here.
  assert(expectedType->getLanguage() ==
         fn.getType().castTo<SILFunctionType>()->getLanguage() &&
         "bridging in re-abstraction thunk?");

  // Declare the thunk.
  SubstitutionMap interfaceSubs;
  GenericEnvironment *genericEnv = nullptr;
  auto toType = expectedType->getWithExtInfo(
      expectedType->getExtInfo().withNoEscape(false));
  CanType dynamicSelfType;
  auto thunkType = SGF.buildThunkType(sourceType, toType,
                                      inputSubstType,
                                      outputSubstType,
                                      genericEnv,
                                      interfaceSubs,
                                      dynamicSelfType);
  auto thunk = SGF.SGM.getOrCreateReabstractionThunk(
                                       thunkType,
                                       sourceType,
                                       toType,
                                       dynamicSelfType);

  // Build it if necessary.
  if (thunk->empty()) {
    thunk->setGenericEnvironment(genericEnv);
    SILGenFunction thunkSGF(SGF.SGM, *thunk, SGF.FunctionDC);
    auto loc = RegularLocation::getAutoGeneratedLocation();
    buildThunkBody(thunkSGF, loc,
                   inputOrigType,
                   inputSubstType,
                   outputOrigType,
                   outputSubstType,
                   dynamicSelfType);
    SGF.SGM.emitLazyConformancesForFunction(thunk);
  }

  auto thunkedFn =
    createPartialApplyOfThunk(SGF, loc, thunk, interfaceSubs, dynamicSelfType,
                              toType, fn.ensurePlusOne(SGF, loc));

  // Convert to the substituted result type.
  if (expectedType != substExpectedType) {
    auto substEscapingExpectedType = substExpectedType
      ->getWithExtInfo(substExpectedType->getExtInfo().withNoEscape(false));
    thunkedFn = SGF.B.createConvertFunction(loc, thunkedFn,
                    SILType::getPrimitiveObjectType(substEscapingExpectedType));
  }
  
  if (!substExpectedType->isNoEscape()) {
    return thunkedFn;
  }

  // Handle the escaping to noescape conversion.
  assert(substExpectedType->isNoEscape());
  return SGF.B.createConvertEscapeToNoEscape(
      loc, thunkedFn, SILType::getPrimitiveObjectType(substExpectedType));
}

/// Create a reabstraction thunk for a @differentiable function.
static ManagedValue createDifferentiableFunctionThunk(
    SILGenFunction &SGF, SILLocation loc, ManagedValue fn,
    AbstractionPattern inputOrigType, CanAnyFunctionType inputSubstType,
    AbstractionPattern outputOrigType, CanAnyFunctionType outputSubstType) {
  // Applies a thunk to all the components by extracting them, applying thunks
  // to all of them, and then putting them back together.
  auto sourceType = fn.getType().castTo<SILFunctionType>();

  auto withoutDifferentiablePattern =
      [](AbstractionPattern pattern) -> AbstractionPattern {
    auto patternType = pattern.getAs<AnyFunctionType>();
    // If pattern does not store an `AnyFunctionType`, return original pattern.
    // This logic handles opaque abstraction patterns.
    if (!patternType)
      return pattern;
    pattern.rewriteType(
        pattern.getGenericSignature(),
        patternType->getWithoutDifferentiability()->getCanonicalType());
    return pattern;
  };

  auto inputOrigTypeNotDiff = withoutDifferentiablePattern(inputOrigType);
  CanAnyFunctionType inputSubstTypeNotDiff(
      inputSubstType->getWithoutDifferentiability());
  auto outputOrigTypeNotDiff = withoutDifferentiablePattern(outputOrigType);
  CanAnyFunctionType outputSubstTypeNotDiff(
      outputSubstType->getWithoutDifferentiability());
  auto &expectedTLNotDiff =
      SGF.getTypeLowering(outputOrigTypeNotDiff, outputSubstTypeNotDiff);
  // `differentiable_function_extract` takes `@guaranteed` values.
  auto borrowedFnValue = fn.borrow(SGF, loc);
  SILValue original = SGF.B.createDifferentiableFunctionExtractOriginal(
      loc, borrowedFnValue.getValue());
  original = SGF.B.emitCopyValueOperation(loc, original);
  auto managedOriginal = SGF.emitManagedRValueWithCleanup(original);

  ManagedValue originalThunk = createThunk(
      SGF, loc, managedOriginal, inputOrigTypeNotDiff, inputSubstTypeNotDiff,
      outputOrigTypeNotDiff, outputSubstTypeNotDiff, expectedTLNotDiff);

  auto numUncurriedParams = inputSubstType->getNumParams();
  if (auto *resultFnType =
          inputSubstType->getResult()->getAs<AnyFunctionType>()) {
    numUncurriedParams += resultFnType->getNumParams();
  }
  llvm::SmallBitVector parameterBits(numUncurriedParams);
  for (auto i : range(inputSubstType->getNumParams()))
    if (!inputSubstType->getParams()[i].isNoDerivative())
      parameterBits.set(i);
  auto *parameterIndices = IndexSubset::get(SGF.getASTContext(), parameterBits);

  auto getDerivativeFnTy =
      [&](CanAnyFunctionType fnTy,
          AutoDiffDerivativeFunctionKind kind) -> CanAnyFunctionType {
    auto assocTy = fnTy->getAutoDiffDerivativeFunctionType(
        parameterIndices, kind,
        LookUpConformanceInModule(SGF.SGM.M.getSwiftModule()));
    return cast<AnyFunctionType>(assocTy->getCanonicalType());
  };
  auto getDerivativeFnPattern =
      [&](AbstractionPattern pattern,
          AutoDiffDerivativeFunctionKind kind) -> AbstractionPattern {
    return pattern.getAutoDiffDerivativeFunctionType(
        parameterIndices, kind,
        LookUpConformanceInModule(SGF.SGM.M.getSwiftModule()));
  };
  auto createDerivativeFnThunk =
      [&](AutoDiffDerivativeFunctionKind kind) -> ManagedValue {
    auto derivativeFnInputOrigType =
        getDerivativeFnPattern(inputOrigTypeNotDiff, kind);
    auto derivativeFnInputSubstType =
        getDerivativeFnTy(inputSubstTypeNotDiff, kind);
    auto derivativeFnOutputOrigType =
        getDerivativeFnPattern(outputOrigTypeNotDiff, kind);
    auto derivativeFnOutputSubstType =
        getDerivativeFnTy(outputSubstTypeNotDiff, kind);
    auto &derivativeFnExpectedTL = SGF.getTypeLowering(
        derivativeFnOutputOrigType, derivativeFnOutputSubstType);
    SILValue derivativeFn = SGF.B.createDifferentiableFunctionExtract(
        loc, kind, borrowedFnValue.getValue());
    derivativeFn = SGF.B.emitCopyValueOperation(loc, derivativeFn);
    auto managedDerivativeFn = SGF.emitManagedRValueWithCleanup(derivativeFn);
    return createThunk(SGF, loc, managedDerivativeFn, derivativeFnInputOrigType,
                       derivativeFnInputSubstType, derivativeFnOutputOrigType,
                       derivativeFnOutputSubstType, derivativeFnExpectedTL);
  };

  auto jvpThunk = createDerivativeFnThunk(AutoDiffDerivativeFunctionKind::JVP);
  auto vjpThunk = createDerivativeFnThunk(AutoDiffDerivativeFunctionKind::VJP);

  SILValue convertedBundle = SGF.B.createDifferentiableFunction(
      loc, sourceType->getDifferentiabilityParameterIndices(),
      sourceType->getDifferentiabilityResultIndices(),
      originalThunk.forward(SGF),
      std::make_pair(jvpThunk.forward(SGF), vjpThunk.forward(SGF)));
  return SGF.emitManagedRValueWithCleanup(convertedBundle);
}

static CanSILFunctionType buildWithoutActuallyEscapingThunkType(
    SILGenFunction &SGF, CanSILFunctionType &noEscapingType,
    CanSILFunctionType &escapingType, GenericEnvironment *&genericEnv,
    SubstitutionMap &interfaceSubs, CanType &dynamicSelfType) {

  assert(escapingType->getExtInfo().isEqualTo(
      noEscapingType->getExtInfo().withNoEscape(false),
      useClangTypes(escapingType)));

  CanType inputSubstType, outputSubstType;
  auto type = SGF.buildThunkType(noEscapingType, escapingType,
                                 inputSubstType, outputSubstType,
                                 genericEnv, interfaceSubs,
                                 dynamicSelfType,
                                 /*withoutActuallyEscaping=*/true);
  return type;
}

static void buildWithoutActuallyEscapingThunkBody(SILGenFunction &SGF,
                                                  CanType dynamicSelfType) {
  PrettyStackTraceSILFunction stackTrace(
      "emitting withoutAcutallyEscaping thunk in", &SGF.F);

  auto loc = RegularLocation::getAutoGeneratedLocation();

  FullExpr scope(SGF.Cleanups, CleanupLocation::get(loc));

  SmallVector<ManagedValue, 8> params;
  SmallVector<SILArgument*, 8> indirectResults;
  SGF.collectThunkParams(loc, params, &indirectResults);

  // Ignore the self parameter at the SIL level. IRGen will use it to
  // recover type metadata.
  if (dynamicSelfType)
    params.pop_back();

  ManagedValue fnValue = params.pop_back_val();
  auto fnType = fnValue.getType().castTo<SILFunctionType>();

  SmallVector<SILValue, 8> argValues;
  if (!indirectResults.empty()) {
    for (auto *result : indirectResults)
      argValues.push_back(SILValue(result));
  }

  // Forward indirect result arguments.

   // Add the rest of the arguments.
  forwardFunctionArguments(SGF, loc, fnType, params, argValues);

  auto fun = fnType->isCalleeGuaranteed() ? fnValue.borrow(SGF, loc).getValue()
                                          : fnValue.forward(SGF);
  SILValue result =
      SGF.emitApplyWithRethrow(loc, fun,
                               /*substFnType*/ fnValue.getType(),
                               /*substitutions*/ {}, argValues);

  scope.pop();
  SGF.B.createReturn(loc, result);
}

ManagedValue
SILGenFunction::createWithoutActuallyEscapingClosure(
    SILLocation loc, ManagedValue noEscapingFunctionValue, SILType escapingTy) {

  auto escapingFnSubstTy = escapingTy.castTo<SILFunctionType>();
  auto noEscapingFnSubstTy = noEscapingFunctionValue.getType()
    .castTo<SILFunctionType>();
  // TODO: maybe this should use a more explicit instruction.
  assert(escapingFnSubstTy->getExtInfo().isEqualTo(
      noEscapingFnSubstTy->getExtInfo().withNoEscape(false),
      useClangTypes(escapingFnSubstTy)));

  // Apply function type substitutions, since the code sequence for a thunk
  // doesn't vary with function representation.
  auto escapingFnTy = escapingFnSubstTy->getUnsubstitutedType(SGM.M);
  auto noEscapingFnTy = noEscapingFnSubstTy->getUnsubstitutedType(SGM.M);

  SubstitutionMap interfaceSubs;
  GenericEnvironment *genericEnv = nullptr;

  CanType dynamicSelfType;
  auto thunkType = buildWithoutActuallyEscapingThunkType(
      *this, noEscapingFnTy, escapingFnTy, genericEnv, interfaceSubs,
      dynamicSelfType);

  auto *thunk = SGM.getOrCreateReabstractionThunk(
      thunkType, noEscapingFnTy, escapingFnTy, dynamicSelfType);

  if (thunk->empty()) {
    thunk->setWithoutActuallyEscapingThunk();
    thunk->setGenericEnvironment(genericEnv);
    SILGenFunction thunkSGF(SGM, *thunk, FunctionDC);
    buildWithoutActuallyEscapingThunkBody(thunkSGF, dynamicSelfType);
    SGM.emitLazyConformancesForFunction(thunk);
  }
  assert(thunk->isWithoutActuallyEscapingThunk());

  // Create a copy for the noescape value, so we can mark_dependence upon the
  // original value.
  auto noEscapeValue = noEscapingFunctionValue.copy(*this, loc);
  // Convert away function type substitutions.
  if (noEscapingFnTy != noEscapingFnSubstTy) {
    noEscapeValue = B.createConvertFunction(loc, noEscapeValue,
                              SILType::getPrimitiveObjectType(noEscapingFnTy));
  }

  auto thunkedFn =
    createPartialApplyOfThunk(*this, loc, thunk, interfaceSubs, dynamicSelfType,
                              escapingFnTy, noEscapeValue);

  // Convert to the substituted escaping type.
  if (escapingFnTy != escapingFnSubstTy) {
    thunkedFn = B.createConvertFunction(loc, thunkedFn,
                            SILType::getPrimitiveObjectType(escapingFnSubstTy));
  }
  
  // We need to ensure the 'lifetime' of the trivial values context captures. As
  // long as we represent these captures by the same value the following works.
  thunkedFn = emitManagedRValueWithCleanup(
    B.createMarkDependence(loc, thunkedFn.forward(*this),
                           noEscapingFunctionValue.getValue()));

  return thunkedFn;
}

/// Given a value, extracts all elements to `result` from this value if it's a
/// tuple. Otherwise, add this value directly to `result`.
static void extractAllElements(SILValue val, SILLocation loc,
                               SILBuilder &builder,
                               SmallVectorImpl<SILValue> &result) {
  auto &fn = builder.getFunction();
  auto tupleType = val->getType().getAs<TupleType>();
  if (!tupleType) {
    result.push_back(val);
    return;
  }
  if (!fn.hasOwnership()) {
    for (auto i : range(tupleType->getNumElements()))
      result.push_back(builder.createTupleExtract(loc, val, i));
    return;
  }
  if (tupleType->getNumElements() == 0)
    return;
  builder.emitDestructureValueOperation(loc, val, result);
}

/// Given a range of elements, joins these into a single value. If there's
/// exactly one element, returns that element. Otherwise, creates a tuple using
/// a `tuple` instruction.
static SILValue joinElements(ArrayRef<SILValue> elements, SILBuilder &builder,
                             SILLocation loc) {
  if (elements.size() == 1)
    return elements.front();
  return builder.createTuple(loc, elements);
}

/// Adapted from `SILGenModule::getOrCreateReabstractionThunk`.
ManagedValue SILGenFunction::getThunkedAutoDiffLinearMap(
    ManagedValue linearMap, AutoDiffLinearMapKind linearMapKind,
    CanSILFunctionType fromType, CanSILFunctionType toType, bool reorderSelf) {
  // Compute the thunk type.
  SubstitutionMap interfaceSubs;
  GenericEnvironment *genericEnv = nullptr;
  // Ignore subst types.
  CanType inputSubstType, outputSubstType;
  CanType dynamicSelfType;
  fromType = fromType->getUnsubstitutedType(getModule());
  toType = toType->getUnsubstitutedType(getModule());
  auto thunkType =
      buildThunkType(fromType, toType, inputSubstType, outputSubstType,
                     genericEnv, interfaceSubs, dynamicSelfType);
  assert(!dynamicSelfType && "Dynamic self type not handled");
  auto thunkDeclType =
      thunkType->getWithExtInfo(thunkType->getExtInfo().withNoEscape(false));

  // Get the thunk name.
  auto fromInterfaceType = fromType->mapTypeOutOfContext()->getCanonicalType();
  auto toInterfaceType = toType->mapTypeOutOfContext()->getCanonicalType();
  Mangle::ASTMangler mangler;
  std::string name = mangler.mangleReabstractionThunkHelper(
      thunkType, fromInterfaceType, toInterfaceType, Type(),
      getModule().getSwiftModule());
  // TODO(TF-685): Use principled thunk mangling.
  switch (linearMapKind) {
  case AutoDiffLinearMapKind::Differential:
    name += "_differential";
    break;
  case AutoDiffLinearMapKind::Pullback:
    name += "_pullback";
    break;
  }
  name = "AD__" + name;
  if (reorderSelf)
    name += "_self_reordering";
  name += "_thunk";

  // Create the thunk.
  auto loc = F.getLocation();
  SILGenFunctionBuilder fb(SGM);
  auto *thunk = fb.getOrCreateSharedFunction(
      loc, name, thunkDeclType, IsBare, IsTransparent, IsSerialized,
      ProfileCounter(), IsReabstractionThunk, IsNotDynamic);

  // Partially-apply the thunk to `linearMap` and return the thunked value.
  auto getThunkedResult = [&]() {
    auto linearMapFnType = linearMap.getType().castTo<SILFunctionType>();
    auto linearMapUnsubstFnType =
        linearMapFnType->getUnsubstitutedType(getModule());
    if (linearMapFnType != linearMapUnsubstFnType) {
      auto unsubstType =
          SILType::getPrimitiveObjectType(linearMapUnsubstFnType);
      linearMap = B.createConvertFunction(loc, linearMap, unsubstType,
                                          /*withoutActuallyEscaping*/ false);
    }
    auto thunkedFn = createPartialApplyOfThunk(
        *this, loc, thunk, interfaceSubs, dynamicSelfType, toType, linearMap);
    if (!toType->isNoEscape())
      return thunkedFn;
    // Handle escaping to noescape conversion.
    return B.createConvertEscapeToNoEscape(
        loc, thunkedFn, SILType::getPrimitiveObjectType(toType));
  };

  if (!thunk->empty())
    return getThunkedResult();
  thunk->setGenericEnvironment(genericEnv);

  SILGenFunction thunkSGF(SGM, *thunk, FunctionDC);
  SmallVector<ManagedValue, 4> params;
  SmallVector<SILArgument *, 4> thunkIndirectResults;
  thunkSGF.collectThunkParams(loc, params, &thunkIndirectResults);

  SILFunctionConventions fromConv(fromType, getModule());
  SILFunctionConventions toConv(toType, getModule());
  assert(toConv.useLoweredAddresses());

  SmallVector<ManagedValue, 4> thunkArguments;
  for (auto *indRes : thunkIndirectResults)
    thunkArguments.push_back(ManagedValue::forLValue(indRes));
  thunkArguments.append(params.begin(), params.end());
  SmallVector<SILParameterInfo, 4> toParameters(toConv.getParameters().begin(),
                                                toConv.getParameters().end());
  SmallVector<SILResultInfo, 4> toResults(toConv.getResults().begin(),
                                          toConv.getResults().end());
  // Handle self reordering.
  // - For pullbacks: reorder result infos.
  //   - If self is indirect, reorder indirect results.
  //   - If self is direct, reorder direct results after `apply` is generated.
  // - For differentials: reorder parameter infos and arguments.
  auto numIndirectResults = thunkIndirectResults.size();
  if (reorderSelf && linearMapKind == AutoDiffLinearMapKind::Pullback &&
      toResults.size() > 1) {
    auto toSelfResult = toResults.back();
    if (toSelfResult.isFormalIndirect() && numIndirectResults > 1) {
      // Before: [ind_res1, ind_res2, ..., ind_res_self, arg1, arg2, ..., pb]
      //  After: [ind_res_self, ind_res1, ind_res2, ..., arg1, arg2, ..., pb]
      std::rotate(thunkArguments.begin(),
                  thunkArguments.begin() + numIndirectResults - 1,
                  thunkArguments.begin() + numIndirectResults);
      // Before: [ind_res1, ind_res2, ..., ind_res_self]
      //  After: [ind_res_self, ind_res1, ind_res2, ...]
      std::rotate(thunkIndirectResults.begin(), thunkIndirectResults.end() - 1,
                  thunkIndirectResults.end());
    }
    std::rotate(toResults.begin(), toResults.end() - 1, toResults.end());
  }
  if (reorderSelf && linearMapKind == AutoDiffLinearMapKind::Differential &&
      thunkArguments.size() > 1) {
    // Before: [ind_res1, ind_res2, ..., arg1, arg2, ..., arg_self, df]
    //  After: [ind_res1, ind_res2, ..., arg_self, arg1, arg2, ..., df]
    std::rotate(thunkArguments.begin() + numIndirectResults,
                thunkArguments.end() - 2, thunkArguments.end() - 1);
    // Before: [arg1, arg2, ..., arg_self]
    //  After: [arg_self, arg1, arg2, ...]
    std::rotate(toParameters.begin(), toParameters.end() - 1,
                toParameters.end());
  }

  // Correctness assertions.
#ifndef NDEBUG
  assert(toType->getNumParameters() == fromType->getNumParameters());
  for (unsigned paramIdx : range(toType->getNumParameters())) {
    auto fromParam = fromConv.getParameters()[paramIdx];
    auto toParam = toParameters[paramIdx];
    assert(fromParam.getInterfaceType() == toParam.getInterfaceType());
  }
  assert(fromType->getNumResults() == toType->getNumResults());
  for (unsigned resIdx : range(toType->getNumResults())) {
    auto fromRes = fromConv.getResults()[resIdx];
    auto toRes = toResults[resIdx];
    assert(fromRes.getInterfaceType() == toRes.getInterfaceType());
  }
#endif // NDEBUG

  // Gather arguments.
  SmallVector<SILValue, 4> arguments;
  auto toArgIter = thunkArguments.begin();
  auto useNextArgument = [&]() {
    auto nextArgument = *toArgIter++;
    arguments.push_back(nextArgument.getValue());
  };

  SmallVector<AllocStackInst *, 4> localAllocations;
  auto createAllocStack = [&](SILType type) {
    auto *alloc = thunkSGF.B.createAllocStack(loc, type);
    localAllocations.push_back(alloc);
    return alloc;
  };

  // Handle indirect results.
  for (unsigned resIdx : range(toType->getNumResults())) {
    auto fromRes = fromConv.getResults()[resIdx];
    auto toRes = toResults[resIdx];
    // No abstraction mismatch.
    if (fromRes.isFormalIndirect() == toRes.isFormalIndirect()) {
      // If result types are indirect, directly pass as next argument.
      if (toRes.isFormalIndirect())
        useNextArgument();
      continue;
    }
    // Convert indirect result to direct result.
    if (fromRes.isFormalIndirect()) {
      SILType resultTy =
          fromConv.getSILType(fromRes, thunkSGF.getTypeExpansionContext());
      assert(resultTy.isAddress());
      auto *indRes = createAllocStack(resultTy);
      arguments.push_back(indRes);
      continue;
    }
    // Convert direct result to indirect result.
    // Increment thunk argument iterator; reabstraction handled later.
    ++toArgIter;
  }

  // Reabstract parameters.
  for (unsigned paramIdx : range(toType->getNumParameters())) {
    auto fromParam = fromConv.getParameters()[paramIdx];
    auto toParam = toParameters[paramIdx];
    // No abstraction mismatch. Directly use next argument.
    if (fromParam.isFormalIndirect() == toParam.isFormalIndirect()) {
      useNextArgument();
      continue;
    }
    // Convert indirect parameter to direct parameter.
    if (fromParam.isFormalIndirect()) {
      auto paramTy = fromConv.getSILType(fromType->getParameters()[paramIdx],
                                         thunkSGF.getTypeExpansionContext());
      if (!paramTy.hasArchetype())
        paramTy = thunk->mapTypeIntoContext(paramTy);
      assert(paramTy.isAddress());
      auto toArg = (*toArgIter++).getValue();
      auto *buf = createAllocStack(toArg->getType());
      thunkSGF.B.createStore(loc, toArg, buf, StoreOwnershipQualifier::Init);
      arguments.push_back(buf);
      continue;
    }
    // Convert direct parameter to indirect parameter.
    assert(toParam.isFormalIndirect());
    auto toArg = (*toArgIter++).getValue();
    auto load = thunkSGF.emitManagedLoadBorrow(loc, toArg);
    arguments.push_back(load.getValue());
  }

  auto *linearMapArg = thunk->getArgumentsWithoutIndirectResults().back();
  auto *apply = thunkSGF.B.createApply(loc, linearMapArg, SubstitutionMap(),
                                       arguments, /*isNonThrowing*/ false);

  // Get return elements.
  SmallVector<SILValue, 4> results;
  // Extract all direct results.
  SmallVector<SILValue, 4> directResults;
  extractAllElements(apply, loc, thunkSGF.B, directResults);

  // Handle self reordering.
  // For pullbacks: rotate direct results if self is direct.
  if (reorderSelf && linearMapKind == AutoDiffLinearMapKind::Pullback) {
    auto fromSelfResult = fromConv.getResults().front();
    auto toSelfResult = toConv.getResults().back();
    assert(fromSelfResult.getInterfaceType() ==
           toSelfResult.getInterfaceType());
    // Before: [dir_res_self, dir_res1, dir_res2, ...]
    //  After: [dir_res1, dir_res2, ..., dir_res_self]
    if (toSelfResult.isFormalDirect() && fromSelfResult.isFormalDirect() &&
        directResults.size() > 1) {
      std::rotate(directResults.begin(), directResults.begin() + 1,
                  directResults.end());
    }
  }

  auto fromDirResultsIter = directResults.begin();
  auto fromIndResultsIter = apply->getIndirectSILResults().begin();
  auto toIndResultsIter = thunkIndirectResults.begin();
  // Reabstract results.
  for (unsigned resIdx : range(toType->getNumResults())) {
    auto fromRes = fromConv.getResults()[resIdx];
    auto toRes = toResults[resIdx];
    // No abstraction mismatch.
    if (fromRes.isFormalIndirect() == toRes.isFormalIndirect()) {
      // If result types are direct, add call result as direct thunk result.
      if (toRes.isFormalDirect())
        results.push_back(*fromDirResultsIter++);
      // If result types are indirect, increment indirect result iterators.
      else {
        ++fromIndResultsIter;
        ++toIndResultsIter;
      }
      continue;
    }
    // Load direct results from indirect results.
    if (fromRes.isFormalIndirect()) {
      auto indRes = *fromIndResultsIter++;
      auto *load = thunkSGF.B.createLoad(loc, indRes,
                                         LoadOwnershipQualifier::Unqualified);
      results.push_back(load);
      continue;
    }
    // Store direct results to indirect results.
    assert(toRes.isFormalIndirect());
    SILType resultTy =
        toConv.getSILType(toRes, thunkSGF.getTypeExpansionContext());
    assert(resultTy.isAddress());
    auto indRes = *toIndResultsIter++;
    thunkSGF.emitSemanticStore(loc, *fromDirResultsIter++, indRes,
                               thunkSGF.getTypeLowering(resultTy),
                               IsInitialization);
  }
  auto retVal = joinElements(results, thunkSGF.B, loc);

  // Emit cleanups.
  thunkSGF.Cleanups.emitCleanupsForReturn(CleanupLocation::get(loc),
                                          NotForUnwind);

  // Deallocate local allocations.
  for (auto *alloc : llvm::reverse(localAllocations))
    thunkSGF.B.createDeallocStack(loc, alloc);

  // Create return.
  thunkSGF.B.createReturn(loc, retVal);
  return getThunkedResult();
}

SILFunction *SILGenModule::getOrCreateCustomDerivativeThunk(
    SILFunction *customDerivativeFn, SILFunction *originalFn,
    const AutoDiffConfig &config, AutoDiffDerivativeFunctionKind kind) {
  auto customDerivativeFnTy = customDerivativeFn->getLoweredFunctionType();
  auto *thunkGenericEnv = customDerivativeFnTy->getSubstGenericSignature()
                              ? customDerivativeFnTy->getSubstGenericSignature()
                                    ->getGenericEnvironment()
                              : nullptr;

  auto origFnTy = originalFn->getLoweredFunctionType();
  CanGenericSignature derivativeCanGenSig;
  if (auto derivativeGenSig = config.derivativeGenericSignature)
    derivativeCanGenSig = derivativeGenSig->getCanonicalSignature();
  auto thunkFnTy = origFnTy->getAutoDiffDerivativeFunctionType(
      config.parameterIndices, config.resultIndices, kind, Types,
      LookUpConformanceInModule(M.getSwiftModule()), derivativeCanGenSig);
  assert(!thunkFnTy->getExtInfo().hasContext());

  // TODO(TF-685): Use principled thunk mangling.
  // Do not simply reuse reabstraction thunk mangling.
  Mangle::ASTMangler mangler;
  auto name = getASTContext()
                  .getIdentifier(mangler.mangleAutoDiffDerivativeFunctionHelper(
                      originalFn->getName(), kind, config))
                  .str();

  auto loc = customDerivativeFn->getLocation();
  SILGenFunctionBuilder fb(*this);
  // Derivative thunks have the same linkage as the original function, stripping
  // external.
  auto linkage = stripExternalFromLinkage(originalFn->getLinkage());
  auto *thunk = fb.getOrCreateFunction(
      loc, name, linkage, thunkFnTy, IsBare, IsNotTransparent,
      customDerivativeFn->isSerialized(),
      customDerivativeFn->isDynamicallyReplaceable(),
      customDerivativeFn->getEntryCount(), IsThunk,
      customDerivativeFn->getClassSubclassScope());
  // This thunk may be publicly exposed and cannot be transparent.
  // Instead, mark it as "always inline" for optimization.
  thunk->setInlineStrategy(AlwaysInline);
  if (!thunk->empty())
    return thunk;
  thunk->setGenericEnvironment(thunkGenericEnv);

  SILGenFunction thunkSGF(*this, *thunk, customDerivativeFn->getDeclContext());
  SmallVector<ManagedValue, 4> params;
  SmallVector<SILArgument *, 4> indirectResults;
  thunkSGF.collectThunkParams(loc, params, &indirectResults);

  auto *fnRef = thunkSGF.B.createFunctionRef(loc, customDerivativeFn);
  auto fnRefType =
      thunkSGF.F.mapTypeIntoContext(fnRef->getType().mapTypeOutOfContext())
          .castTo<SILFunctionType>()
          ->getUnsubstitutedType(M);

  // Special support for thunking class initializer derivatives.
  //
  // User-defined custom derivatives take a metatype as the last parameter:
  // - `$(Param0, Param1, ..., @thick Class.Type) -> (...)`
  // But class initializers take an allocated instance as the last parameter:
  // - `$(Param0, Param1, ..., @owned Class) -> (...)`
  //
  // Adjust forwarded arguments:
  // - Pop the last `@owned Class` argument.
  // - Create a `@thick Class.Type` value and pass it as the last argument.
  auto *origAFD =
      cast<AbstractFunctionDecl>(originalFn->getDeclContext()->getAsDecl());
  bool isClassInitializer =
      isa<ConstructorDecl>(origAFD) &&
      origAFD->getDeclContext()->getSelfClassDecl() &&
      SILDeclRef(origAFD, SILDeclRef::Kind::Initializer).mangle() ==
          originalFn->getName();
  if (isClassInitializer) {
    params.pop_back();
    auto *classDecl = thunkFnTy->getParameters()
                          .back()
                          .getInterfaceType()
                          ->getClassOrBoundGenericClass();
    assert(classDecl && "Expected last argument to have class type");
    auto classMetatype = MetatypeType::get(
        classDecl->getDeclaredInterfaceType(), MetatypeRepresentation::Thick);
    auto canClassMetatype = classMetatype->getCanonicalType();
    auto *metatype = thunkSGF.B.createMetatype(
        loc, SILType::getPrimitiveObjectType(canClassMetatype));
    params.push_back(ManagedValue::forUnmanaged(metatype));
  }

  // Collect thunk arguments, converting ownership.
  SmallVector<SILValue, 8> arguments;
  for (auto *indRes : indirectResults)
    arguments.push_back(indRes);
  forwardFunctionArguments(thunkSGF, loc, fnRefType, params, arguments);

  // Apply function argument.
  auto apply = thunkSGF.emitApplyWithRethrow(
      loc, fnRef, /*substFnType*/ fnRef->getType(),
      thunk->getForwardingSubstitutionMap(), arguments);

  // Self reordering thunk is necessary if wrt at least two parameters,
  // including self.
  auto shouldReorderSelf = [&]() {
    if (!originalFn->hasSelfParam())
      return false;
    auto selfParamIndex = origFnTy->getNumParameters() - 1;
    if (!config.parameterIndices->contains(selfParamIndex))
      return false;
    return config.parameterIndices->getNumIndices() > 1;
  };
  bool reorderSelf = shouldReorderSelf();

  // If self ordering is not necessary and linear map types are unchanged,
  // return the `apply` instruction.
  auto linearMapFnType = cast<SILFunctionType>(
      thunk
          ->mapTypeIntoContext(
              fnRefType->getResults().back().getInterfaceType())
          ->getCanonicalType());
  auto targetLinearMapFnType =
      thunk
          ->mapTypeIntoContext(
              thunkFnTy->getResults().back().getSILStorageInterfaceType())
          .castTo<SILFunctionType>();
  SILFunctionConventions conv(thunkFnTy, thunkSGF.getModule());

  // Create return instruction in the thunk, first deallocating local
  // allocations and freeing arguments-to-free.
  auto createReturn = [&](SILValue retValue) {
    // Emit cleanups.
    thunkSGF.Cleanups.emitCleanupsForReturn(CleanupLocation::get(loc),
                                            NotForUnwind);
    // Create return.
    thunkSGF.B.createReturn(loc, retValue);
  };

  if (!reorderSelf && linearMapFnType == targetLinearMapFnType) {
    createReturn(apply);
    return thunk;
  }

  // Otherwise, apply reabstraction/self reordering thunk to linear map.
  SmallVector<SILValue, 8> directResults;
  extractAllElements(apply, loc, thunkSGF.B, directResults);
  auto linearMap = thunkSGF.emitManagedRValueWithCleanup(directResults.back());
  assert(linearMap.getType().castTo<SILFunctionType>() == linearMapFnType);
  auto linearMapKind = kind.getLinearMapKind();
  linearMap = thunkSGF.getThunkedAutoDiffLinearMap(
      linearMap, linearMapKind, linearMapFnType, targetLinearMapFnType,
      reorderSelf);
  auto typeExpansionContext = thunkSGF.getTypeExpansionContext();
  SILType linearMapResultType =
      thunk
          ->getLoweredType(thunk
                               ->mapTypeIntoContext(
                                   conv.getSILResultType(typeExpansionContext))
                               .getASTType())
          .getCategoryType(
              conv.getSILResultType(typeExpansionContext).getCategory());
  if (auto tupleType = linearMapResultType.getAs<TupleType>()) {
    linearMapResultType = SILType::getPrimitiveType(
        tupleType->getElementTypes().back()->getCanonicalType(),
        conv.getSILResultType(typeExpansionContext).getCategory());
  }

  auto targetLinearMapUnsubstFnType =
      SILType::getPrimitiveObjectType(targetLinearMapFnType);
  if (linearMap.getType() != targetLinearMapUnsubstFnType) {
    linearMap = thunkSGF.B.createConvertFunction(
        loc, linearMap, targetLinearMapUnsubstFnType,
        /*withoutActuallyEscaping*/ false);
  }

  // Return original results and thunked differential/pullback.
  if (directResults.size() > 1) {
    auto originalDirectResults = ArrayRef<SILValue>(directResults).drop_back(1);
    auto originalDirectResult =
        joinElements(originalDirectResults, thunkSGF.B, apply.getLoc());
    auto thunkResult = joinElements(
        {originalDirectResult, linearMap.forward(thunkSGF)}, thunkSGF.B, loc);
    createReturn(thunkResult);
  } else {
    createReturn(linearMap.forward(thunkSGF));
  }
  return thunk;
}

ManagedValue Transform::transformFunction(ManagedValue fn,
                                          AbstractionPattern inputOrigType,
                                          CanAnyFunctionType inputSubstType,
                                          AbstractionPattern outputOrigType,
                                          CanAnyFunctionType outputSubstType,
                                          const TypeLowering &expectedTL) {
  assert(fn.getType().isObject() &&
         "expected input to emitTransformedFunctionValue to be loaded");

  auto expectedFnType = expectedTL.getLoweredType().castTo<SILFunctionType>();

  auto fnType = fn.getType().castTo<SILFunctionType>();
  assert(expectedFnType->getExtInfo().hasContext()
         || !fnType->getExtInfo().hasContext());

  // If there's no abstraction difference, we're done.
  if (fnType == expectedFnType) {
    return fn;
  }

  // Check if we require a re-abstraction thunk.
  if (SGF.SGM.Types.checkForABIDifferences(SGF.SGM.M,
                              SILType::getPrimitiveObjectType(fnType),
                              SILType::getPrimitiveObjectType(expectedFnType))
        == TypeConverter::ABIDifference::NeedsThunk) {
    assert(expectedFnType->getExtInfo().hasContext()
           && "conversion thunk will not be thin!");
    return createThunk(SGF, Loc, fn,
                       inputOrigType, inputSubstType,
                       outputOrigType, outputSubstType,
                       expectedTL);
  }

  // We do not, conversion is trivial.
  auto expectedEI = expectedFnType->getExtInfo().intoBuilder();
  auto newEI = expectedEI.withRepresentation(fnType->getRepresentation())
                   .withNoEscape(fnType->getRepresentation() ==
                                         SILFunctionType::Representation::Thick
                                     ? fnType->isNoEscape()
                                     : expectedFnType->isNoEscape())
                   .build();
  auto newFnType =
      adjustFunctionType(expectedFnType, newEI, fnType->getCalleeConvention(),
                         fnType->getWitnessMethodConformanceOrInvalid());

  // Apply any ABI-compatible conversions before doing thin-to-thick or
  // escaping->noescape conversion.
  if (fnType != newFnType) {
    SILType resTy = SILType::getPrimitiveObjectType(newFnType);
    fn = SGF.B.createConvertFunction(Loc, fn.ensurePlusOne(SGF, Loc), resTy);
  }

  // Now do thin-to-thick if necessary.
  if (newFnType != expectedFnType &&
      fnType->getRepresentation() == SILFunctionTypeRepresentation::Thin) {
    assert(expectedEI.getRepresentation() ==
           SILFunctionTypeRepresentation::Thick &&
           "all other conversions should have been handled by "
           "FunctionConversionExpr");
    SILType resTy = SILType::getPrimitiveObjectType(expectedFnType);
    fn = SGF.emitManagedRValueWithCleanup(
        SGF.B.createThinToThickFunction(Loc, fn.forward(SGF), resTy));
  } else if (newFnType != expectedFnType) {
    // Escaping to noescape conversion.
    SILType resTy = SILType::getPrimitiveObjectType(expectedFnType);
    fn = SGF.B.createConvertEscapeToNoEscape(Loc, fn, resTy);
  }

  return fn;
}

/// Given a value with the abstraction patterns of the original formal
/// type, give it the abstraction patterns of the substituted formal type.
ManagedValue
SILGenFunction::emitOrigToSubstValue(SILLocation loc, ManagedValue v,
                                     AbstractionPattern origType,
                                     CanType substType,
                                     SGFContext ctxt) {
  return emitOrigToSubstValue(loc, v, origType, substType,
                              getLoweredType(substType), ctxt);
}
ManagedValue
SILGenFunction::emitOrigToSubstValue(SILLocation loc, ManagedValue v,
                                     AbstractionPattern origType,
                                     CanType substType,
                                     SILType loweredResultTy,
                                     SGFContext ctxt) {
  return emitTransformedValue(loc, v,
                              origType, substType,
                              AbstractionPattern(substType), substType,
                              loweredResultTy, ctxt);
}

/// Given a value with the abstraction patterns of the original formal
/// type, give it the abstraction patterns of the substituted formal type.
RValue SILGenFunction::emitOrigToSubstValue(SILLocation loc, RValue &&v,
                                            AbstractionPattern origType,
                                            CanType substType,
                                            SGFContext ctxt) {
  return emitOrigToSubstValue(loc, std::move(v), origType, substType,
                              getLoweredType(substType), ctxt);
}
RValue SILGenFunction::emitOrigToSubstValue(SILLocation loc, RValue &&v,
                                            AbstractionPattern origType,
                                            CanType substType,
                                            SILType loweredResultTy,
                                            SGFContext ctxt) {
  return emitTransformedValue(loc, std::move(v),
                              origType, substType,
                              AbstractionPattern(substType), substType,
                              loweredResultTy,  ctxt);
}

/// Given a value with the abstraction patterns of the substituted
/// formal type, give it the abstraction patterns of the original
/// formal type.
ManagedValue
SILGenFunction::emitSubstToOrigValue(SILLocation loc, ManagedValue v,
                                     AbstractionPattern origType,
                                     CanType substType,
                                     SGFContext ctxt) {
  return emitSubstToOrigValue(loc, v, origType, substType,
                              getLoweredType(origType, substType), ctxt);
}

ManagedValue
SILGenFunction::emitSubstToOrigValue(SILLocation loc, ManagedValue v,
                                     AbstractionPattern origType,
                                     CanType substType,
                                     SILType loweredResultTy,
                                     SGFContext ctxt) {
  return emitTransformedValue(loc, v,
                              AbstractionPattern(substType), substType,
                              origType, substType,
                              loweredResultTy, ctxt);
}

/// Given a value with the abstraction patterns of the substituted
/// formal type, give it the abstraction patterns of the original
/// formal type.
RValue SILGenFunction::emitSubstToOrigValue(SILLocation loc, RValue &&v,
                                            AbstractionPattern origType,
                                            CanType substType,
                                            SGFContext ctxt) {
  return emitSubstToOrigValue(loc, std::move(v), origType, substType,
                              getLoweredType(origType, substType), ctxt);
}

RValue SILGenFunction::emitSubstToOrigValue(SILLocation loc, RValue &&v,
                                            AbstractionPattern origType,
                                            CanType substType,
                                            SILType loweredResultTy,
                                            SGFContext ctxt) {
  return emitTransformedValue(loc, std::move(v),
                              AbstractionPattern(substType), substType,
                              origType, substType,
                              loweredResultTy, ctxt);
}

ManagedValue
SILGenFunction::emitMaterializedRValueAsOrig(Expr *expr,
                                             AbstractionPattern origType) {  
  // Create a temporary.
  auto &origTL = getTypeLowering(origType, expr->getType());
  auto temporary = emitTemporary(expr, origTL);

  // Emit the reabstracted r-value.
  auto result =
    emitRValueAsOrig(expr, origType, origTL, SGFContext(temporary.get()));

  // Force the result into the temporary.
  if (!result.isInContext()) {
    temporary->copyOrInitValueInto(*this, expr, result, /*init*/ true);
    temporary->finishInitialization(*this);
  }

  return temporary->getManagedAddress();
}

ManagedValue
SILGenFunction::emitRValueAsOrig(Expr *expr, AbstractionPattern origPattern,
                                 const TypeLowering &origTL, SGFContext ctxt) {
  auto outputSubstType = expr->getType()->getCanonicalType();
  auto &substTL = getTypeLowering(outputSubstType);
  if (substTL.getLoweredType() == origTL.getLoweredType())
    return emitRValueAsSingleValue(expr, ctxt);

  ManagedValue temp = emitRValueAsSingleValue(expr);
  return emitSubstToOrigValue(expr, temp, origPattern,
                              outputSubstType, ctxt);
}

ManagedValue
SILGenFunction::emitTransformedValue(SILLocation loc, ManagedValue v,
                                     CanType inputType,
                                     CanType outputType,
                                     SGFContext ctxt) {
  return emitTransformedValue(loc, v,
                              AbstractionPattern(inputType), inputType,
                              AbstractionPattern(outputType), outputType,
                              getLoweredType(outputType),
                              ctxt);
}

ManagedValue
SILGenFunction::emitTransformedValue(SILLocation loc, ManagedValue v,
                                     AbstractionPattern inputOrigType,
                                     CanType inputSubstType,
                                     AbstractionPattern outputOrigType,
                                     CanType outputSubstType,
                                     SILType outputLoweredTy,
                                     SGFContext ctxt) {
  return Transform(*this, loc).transform(v,
                                         inputOrigType,
                                         inputSubstType,
                                         outputOrigType,
                                         outputSubstType,
                                         outputLoweredTy, ctxt);
}

RValue
SILGenFunction::emitTransformedValue(SILLocation loc, RValue &&v,
                                     AbstractionPattern inputOrigType,
                                     CanType inputSubstType,
                                     AbstractionPattern outputOrigType,
                                     CanType outputSubstType,
                                     SILType outputLoweredTy,
                                     SGFContext ctxt) {
  return Transform(*this, loc).transform(std::move(v),
                                         inputOrigType,
                                         inputSubstType,
                                         outputOrigType,
                                         outputSubstType, 
                                         outputLoweredTy, ctxt);
}

//===----------------------------------------------------------------------===//
// vtable thunks
//===----------------------------------------------------------------------===//

void
SILGenFunction::emitVTableThunk(SILDeclRef base,
                                SILDeclRef derived,
                                SILFunction *implFn,
                                AbstractionPattern inputOrigType,
                                CanAnyFunctionType inputSubstType,
                                CanAnyFunctionType outputSubstType,
                                bool baseLessVisibleThanDerived) {
  auto fd = cast<AbstractFunctionDecl>(derived.getDecl());

  SILLocation loc(fd);
  loc.markAutoGenerated();
  CleanupLocation cleanupLoc(fd);
  cleanupLoc.markAutoGenerated();
  Scope scope(Cleanups, cleanupLoc);

  SmallVector<ManagedValue, 8> thunkArgs;
  collectThunkParams(loc, thunkArgs);

  CanSILFunctionType derivedFTy;
  if (baseLessVisibleThanDerived) {
    derivedFTy =
        SGM.Types.getConstantOverrideType(getTypeExpansionContext(), derived);
  } else {
    derivedFTy =
        SGM.Types.getConstantInfo(getTypeExpansionContext(), derived).SILFnType;
  }

  auto subs = getForwardingSubstitutionMap();
  if (auto genericSig = derivedFTy->getInvocationGenericSignature()) {
    subs = SubstitutionMap::get(genericSig, subs);

    derivedFTy =
        derivedFTy->substGenericArgs(SGM.M, subs, getTypeExpansionContext());

    inputSubstType = cast<FunctionType>(
        cast<GenericFunctionType>(inputSubstType)
            ->substGenericArgs(subs)->getCanonicalType());
    outputSubstType = cast<FunctionType>(
        cast<GenericFunctionType>(outputSubstType)
            ->substGenericArgs(subs)->getCanonicalType());
  }

  // Emit the indirect return and arguments.
  auto thunkTy = F.getLoweredFunctionType();

  SmallVector<ManagedValue, 8> substArgs;

  AbstractionPattern outputOrigType(outputSubstType);

  // Reabstract the arguments.
  TranslateArguments(*this, loc, thunkArgs, substArgs,
                     derivedFTy, derivedFTy->getParameters())
    .translate(inputOrigType,
               inputSubstType.getParams(),
               outputOrigType,
               outputSubstType.getParams());
  
  auto coroutineKind = F.getLoweredFunctionType()->getCoroutineKind();

  // Collect the arguments to the implementation.
  SmallVector<SILValue, 8> args;

  Optional<ResultPlanner> resultPlanner;

  if (coroutineKind == SILCoroutineKind::None) {
    // First, indirect results.
    resultPlanner.emplace(*this, loc);
    resultPlanner->plan(outputOrigType.getFunctionResultType(),
                        outputSubstType.getResult(),
                        inputOrigType.getFunctionResultType(),
                        inputSubstType.getResult(),
                        derivedFTy, thunkTy, args);
  }

  // Then, the arguments.
  forwardFunctionArguments(*this, loc, derivedFTy, substArgs, args);

  // Create the call.
  SILValue derivedRef;
  if (baseLessVisibleThanDerived) {
    // See the comment in SILVTableVisitor.h under maybeAddMethod().
    auto selfValue = thunkArgs.back().getValue();
    auto derivedTy =
        SGM.Types.getConstantOverrideType(getTypeExpansionContext(), derived);
    derivedRef = emitClassMethodRef(loc, selfValue, derived, derivedTy);
  } else {
    derivedRef = B.createFunctionRefFor(loc, implFn);
  }

  SILValue result;

  switch (coroutineKind) {
  case SILCoroutineKind::None: {
    auto implResult =
      emitApplyWithRethrow(loc, derivedRef,
                            SILType::getPrimitiveObjectType(derivedFTy),
                            subs, args);

    // Reabstract the return.
    result = resultPlanner->execute(implResult);
    break;
  }

  case SILCoroutineKind::YieldOnce: {
    SmallVector<SILValue, 4> derivedYields;
    auto tokenAndCleanup =
        emitBeginApplyWithRethrow(loc, derivedRef,
                                  SILType::getPrimitiveObjectType(derivedFTy),
                                  subs, args, derivedYields);
    auto overrideSubs = SubstitutionMap::getOverrideSubstitutions(
        base.getDecl(), derived.getDecl(), /*derivedSubs=*/subs);

    YieldInfo derivedYieldInfo(SGM, derived, derivedFTy, subs);
    YieldInfo baseYieldInfo(SGM, base, thunkTy, overrideSubs);

    translateYields(*this, loc, derivedYields, derivedYieldInfo, baseYieldInfo);

    // Kill the abort cleanup without emitting it.
    Cleanups.setCleanupState(tokenAndCleanup.second, CleanupState::Dead);

    // End the inner coroutine normally.
    emitEndApplyWithRethrow(loc, tokenAndCleanup.first);

    result = B.createTuple(loc, {});
    break;
  }

  case SILCoroutineKind::YieldMany:
    SGM.diagnose(loc, diag::unimplemented_generator_witnesses);
    result = B.createTuple(loc, {});
    break;
  }
  
  scope.pop();
  B.createReturn(loc, result);

  // Now that the thunk body has been completely emitted, verify the
  // body early.
  F.verify();
}

//===----------------------------------------------------------------------===//
// Protocol witnesses
//===----------------------------------------------------------------------===//

enum class WitnessDispatchKind {
  Static,
  Dynamic,
  Class,
  Witness
};

static WitnessDispatchKind getWitnessDispatchKind(SILDeclRef witness,
                                                  bool isSelfConformance) {
  auto *decl = witness.getDecl();

  if (isSelfConformance) {
    assert(isa<ProtocolDecl>(decl->getDeclContext()));
    return WitnessDispatchKind::Witness;
  }

  ClassDecl *C = decl->getDeclContext()->getSelfClassDecl();
  if (!C) {
    return WitnessDispatchKind::Static;
  }

  // If the witness is dynamic, go through dynamic dispatch.
  if (decl->shouldUseObjCDispatch()) {
    // For initializers we still emit a static allocating thunk around
    // the dynamic initializing entry point.
    if (witness.kind == SILDeclRef::Kind::Allocator)
      return WitnessDispatchKind::Static;
    return WitnessDispatchKind::Dynamic;
  }

  bool isFinal = (decl->isFinal() || C->isFinal());
  if (auto fnDecl = dyn_cast<AbstractFunctionDecl>(witness.getDecl()))
    isFinal |= fnDecl->hasForcedStaticDispatch();

  bool isExtension = isa<ExtensionDecl>(decl->getDeclContext());

  // If we have a final method or a method from an extension that is not
  // Objective-C, emit a static reference.
  // A natively ObjC method witness referenced this way will end up going
  // through its native thunk, which will redispatch the method after doing
  // bridging just like we want.
  if (isFinal || isExtension || witness.isForeignToNativeThunk())
    return WitnessDispatchKind::Static;

  if (witness.kind == SILDeclRef::Kind::Allocator) {
    // Non-required initializers can witness a protocol requirement if the class
    // is final, so we can statically dispatch to them.
    if (!cast<ConstructorDecl>(decl)->isRequired())
      return WitnessDispatchKind::Static;

    // We emit a static thunk for ObjC allocating constructors.
    if (decl->hasClangNode())
      return WitnessDispatchKind::Static;
  }

  // Otherwise emit a class method.
  return WitnessDispatchKind::Class;
}

static CanSILFunctionType
getWitnessFunctionType(TypeExpansionContext context, SILGenModule &SGM,
                       SILDeclRef witness, WitnessDispatchKind witnessKind) {
  switch (witnessKind) {
  case WitnessDispatchKind::Static:
  case WitnessDispatchKind::Dynamic:
  case WitnessDispatchKind::Witness:
    return SGM.Types.getConstantInfo(context, witness).SILFnType;
  case WitnessDispatchKind::Class:
    return SGM.Types.getConstantOverrideType(context, witness);
  }

  llvm_unreachable("Unhandled WitnessDispatchKind in switch.");
}

static std::pair<CanType, ProtocolConformanceRef>
getSelfTypeAndConformanceForWitness(SILDeclRef witness, SubstitutionMap subs) {
  auto protocol = cast<ProtocolDecl>(witness.getDecl()->getDeclContext());
  auto selfParam = protocol->getProtocolSelfType()->getCanonicalType();
  auto type = subs.getReplacementTypes()[0];
  auto conf = subs.lookupConformance(selfParam, protocol);
  return {type->getCanonicalType(), conf};
}

static SILValue
getWitnessFunctionRef(SILGenFunction &SGF,
                      SILDeclRef witness,
                      CanSILFunctionType witnessFTy,
                      WitnessDispatchKind witnessKind,
                      SubstitutionMap witnessSubs,
                      SmallVectorImpl<ManagedValue> &witnessParams,
                      SILLocation loc) {
  switch (witnessKind) {
  case WitnessDispatchKind::Static:
    if (auto *derivativeId = witness.derivativeFunctionIdentifier) {
      auto originalFn =
          SGF.emitGlobalFunctionRef(loc, witness.asAutoDiffOriginalFunction());
      auto *loweredParamIndices = autodiff::getLoweredParameterIndices(
          derivativeId->getParameterIndices(),
          witness.getDecl()->getInterfaceType()->castTo<AnyFunctionType>());
      auto *loweredResultIndices = IndexSubset::get(
          SGF.getASTContext(), 1, {0}); // FIXME, set to all results
      auto diffFn = SGF.B.createDifferentiableFunction(
          loc, loweredParamIndices, loweredResultIndices, originalFn);
      return SGF.B.createDifferentiableFunctionExtract(
          loc,
          NormalDifferentiableFunctionTypeComponent(derivativeId->getKind()),
          diffFn);
    }
    return SGF.emitGlobalFunctionRef(loc, witness);
  case WitnessDispatchKind::Dynamic:
    assert(!witness.derivativeFunctionIdentifier);
    return SGF.emitDynamicMethodRef(loc, witness, witnessFTy).getValue();
  case WitnessDispatchKind::Witness: {
    auto typeAndConf =
      getSelfTypeAndConformanceForWitness(witness, witnessSubs);
    return SGF.B.createWitnessMethod(loc, typeAndConf.first,
                                     typeAndConf.second,
                                     witness,
                            SILType::getPrimitiveObjectType(witnessFTy));
  }
  case WitnessDispatchKind::Class: {
    SILValue selfPtr = witnessParams.back().getValue();
    // If `witness` is a derivative function `SILDeclRef`, replace the
    // derivative function identifier's generic signature with the witness thunk
    // substitution map's generic signature.
    if (auto *derivativeId = witness.derivativeFunctionIdentifier) {
      auto *newDerivativeId = AutoDiffDerivativeFunctionIdentifier::get(
          derivativeId->getKind(), derivativeId->getParameterIndices(),
          witnessSubs.getGenericSignature(), SGF.getASTContext());
      return SGF.emitClassMethodRef(
          loc, selfPtr, witness.asAutoDiffDerivativeFunction(newDerivativeId),
          witnessFTy);
    }
    return SGF.emitClassMethodRef(loc, selfPtr, witness, witnessFTy);
  }
  }

  llvm_unreachable("Unhandled WitnessDispatchKind in switch.");
}

static ManagedValue
emitOpenExistentialInSelfConformance(SILGenFunction &SGF, SILLocation loc,
                                     SILDeclRef witness,
                                     SubstitutionMap subs, ManagedValue value,
                                     SILParameterInfo destParameter) {
  auto openedTy = destParameter.getSILStorageInterfaceType();
  return SGF.emitOpenExistential(loc, value, openedTy,
                                 destParameter.isIndirectMutating()
                                   ? AccessKind::ReadWrite
                                   : AccessKind::Read);
}

void SILGenFunction::emitProtocolWitness(AbstractionPattern reqtOrigTy,
                                         CanAnyFunctionType reqtSubstTy,
                                         SILDeclRef requirement,
                                         SubstitutionMap reqtSubs,
                                         SILDeclRef witness,
                                         SubstitutionMap witnessSubs,
                                         IsFreeFunctionWitness_t isFree,
                                         bool isSelfConformance) {
  // FIXME: Disable checks that the protocol witness carries debug info.
  // Should we carry debug info for witnesses?
  F.setBare(IsBare);

  SILLocation loc(witness.getDecl());
  loc.markAutoGenerated();

  CleanupLocation cleanupLoc(witness.getDecl());
  cleanupLoc.markAutoGenerated();

  FullExpr scope(Cleanups, cleanupLoc);
  FormalEvaluationScope formalEvalScope(*this);

  auto witnessKind = getWitnessDispatchKind(witness, isSelfConformance);
  auto thunkTy = F.getLoweredFunctionType();

  SmallVector<ManagedValue, 8> origParams;
  collectThunkParams(loc, origParams);

  // Get the type of the witness.
  auto witnessInfo = getConstantInfo(getTypeExpansionContext(), witness);
  CanAnyFunctionType witnessSubstTy = witnessInfo.LoweredType;
  if (auto genericFnType = dyn_cast<GenericFunctionType>(witnessSubstTy)) {
    witnessSubstTy = cast<FunctionType>(genericFnType
                                          ->substGenericArgs(witnessSubs)
                                          ->getCanonicalType());
  }

  if (auto genericFnType = dyn_cast<GenericFunctionType>(reqtSubstTy)) {
    auto forwardingSubs = F.getForwardingSubstitutionMap();
    reqtSubstTy = cast<FunctionType>(genericFnType
                                          ->substGenericArgs(forwardingSubs)
                                          ->getCanonicalType());
  } else {
    reqtSubstTy = cast<FunctionType>(F.mapTypeIntoContext(reqtSubstTy)
                                          ->getCanonicalType());
  }

  // Get the lowered type of the witness.
  auto origWitnessFTy = getWitnessFunctionType(getTypeExpansionContext(), SGM,
                                               witness, witnessKind);
  auto witnessFTy = origWitnessFTy;
  if (!witnessSubs.empty()) {
    witnessFTy = origWitnessFTy->substGenericArgs(SGM.M, witnessSubs,
                                                  getTypeExpansionContext());
  }
  auto witnessUnsubstTy = witnessFTy->getUnsubstitutedType(SGM.M);

  auto reqtSubstParams = reqtSubstTy.getParams();
  auto witnessSubstParams = witnessSubstTy.getParams();

  // For a self-conformance, open the self parameter.
  if (isSelfConformance) {
    assert(!isFree && "shouldn't have a free witness for a self-conformance");
    origParams.back() =
      emitOpenExistentialInSelfConformance(*this, loc, witness, witnessSubs,
                                         origParams.back(),
                                         witnessUnsubstTy->getSelfParameter());
  }

  // For a free function witness, discard the 'self' parameter of the
  // requirement.
  if (isFree) {
    origParams.pop_back();
    reqtSubstParams = reqtSubstParams.drop_back();
  }

  // Translate the argument values from the requirement abstraction level to
  // the substituted signature of the witness.
  SmallVector<ManagedValue, 8> witnessParams;
  AbstractionPattern witnessOrigTy(witnessInfo.LoweredType);
  TranslateArguments(*this, loc,
                     origParams, witnessParams,
                     witnessUnsubstTy, witnessUnsubstTy->getParameters())
    .translate(reqtOrigTy,
               reqtSubstParams,
               witnessOrigTy,
               witnessSubstParams);

  SILValue witnessFnRef = getWitnessFunctionRef(*this, witness,
                                                origWitnessFTy,
                                                witnessKind, witnessSubs,
                                                witnessParams, loc);

  auto coroutineKind =
    witnessFnRef->getType().castTo<SILFunctionType>()->getCoroutineKind();
  assert(coroutineKind == F.getLoweredFunctionType()->getCoroutineKind() &&
         "coroutine-ness mismatch between requirement and witness");

  // Collect the arguments.
  SmallVector<SILValue, 8> args;

  Optional<ResultPlanner> resultPlanner;
  if (coroutineKind == SILCoroutineKind::None) {
    //   - indirect results
    resultPlanner.emplace(*this, loc);
    resultPlanner->plan(witnessOrigTy.getFunctionResultType(),
                        witnessSubstTy.getResult(),
                        reqtOrigTy.getFunctionResultType(),
                        reqtSubstTy.getResult(),
                        witnessFTy, thunkTy, args);
  }

  //   - the rest of the arguments
  forwardFunctionArguments(*this, loc, witnessFTy, witnessParams, args);

  // Perform the call.
  SILType witnessSILTy = SILType::getPrimitiveObjectType(witnessFTy);

  SILValue reqtResultValue;
  switch (coroutineKind) {
  case SILCoroutineKind::None: {
    SILValue witnessResultValue =
      emitApplyWithRethrow(loc, witnessFnRef, witnessSILTy, witnessSubs, args);

    // Reabstract the result value.
    reqtResultValue = resultPlanner->execute(witnessResultValue);
    break;
  }

  case SILCoroutineKind::YieldOnce: {
    SmallVector<SILValue, 4> witnessYields;
    auto tokenAndCleanup =
      emitBeginApplyWithRethrow(loc, witnessFnRef, witnessSILTy, witnessSubs,
                                args, witnessYields);

    YieldInfo witnessYieldInfo(SGM, witness, witnessFTy, witnessSubs);
    YieldInfo reqtYieldInfo(SGM, requirement, thunkTy,
                            reqtSubs.subst(getForwardingSubstitutionMap()));

    translateYields(*this, loc, witnessYields, witnessYieldInfo, reqtYieldInfo);

    // Kill the abort cleanup without emitting it.
    Cleanups.setCleanupState(tokenAndCleanup.second, CleanupState::Dead);

    // End the inner coroutine normally.
    emitEndApplyWithRethrow(loc, tokenAndCleanup.first);

    reqtResultValue = B.createTuple(loc, {});
    break;
  }

  case SILCoroutineKind::YieldMany:
    SGM.diagnose(loc, diag::unimplemented_generator_witnesses);
    reqtResultValue = B.createTuple(loc, {});
    break;
  }

  formalEvalScope.pop();
  scope.pop();
  B.createReturn(loc, reqtResultValue);
}<|MERGE_RESOLUTION|>--- conflicted
+++ resolved
@@ -3099,15 +3099,9 @@
 
   // This may inherit @noescape from the expectedType. The @noescape attribute
   // is only stripped when using this type to materialize a new decl.
-<<<<<<< HEAD
-  auto extInfo = expectedType->getExtInfo()
-    .withRepresentation(SILFunctionType::Representation::Thin)
-    .withDifferentiabilityKind(DifferentiabilityKind::NonDifferentiable);
-=======
   auto extInfoBuilder =
       expectedType->getExtInfo().intoBuilder().withRepresentation(
           SILFunctionType::Representation::Thin);
->>>>>>> f971b349
 
   if (withoutActuallyEscaping)
     extInfoBuilder = extInfoBuilder.withNoEscape(false);
