--- conflicted
+++ resolved
@@ -3108,18 +3108,6 @@
   return memberwiseInitDecl;
 }
 
-<<<<<<< HEAD
-Optional<KeyPathTypeKind> NominalTypeDecl::getKeyPathTypeKind() const {
-  auto &ctx = getASTContext();
-#define CASE(NAME) if (this == ctx.get##NAME##Decl()) return KPTK_##NAME;
-  CASE(KeyPath)
-  CASE(WritableKeyPath)
-  CASE(ReferenceWritableKeyPath)
-  CASE(AnyKeyPath)
-  CASE(PartialKeyPath)
-#undef CASE
-  return None;
-=======
 // SWIFT_ENABLE_TENSORFLOW
 void NominalTypeDecl::addFixedLayoutAttr() {
   auto &C = getASTContext();
@@ -3137,7 +3125,18 @@
   }
   // Add `@_fixed_layout` to the nominal.
   getAttrs().add(new (C) FixedLayoutAttr(/*Implicit*/ true));
->>>>>>> c62f931e
+}
+
+Optional<KeyPathTypeKind> NominalTypeDecl::getKeyPathTypeKind() const {
+  auto &ctx = getASTContext();
+#define CASE(NAME) if (this == ctx.get##NAME##Decl()) return KPTK_##NAME;
+  CASE(KeyPath)
+  CASE(WritableKeyPath)
+  CASE(ReferenceWritableKeyPath)
+  CASE(AnyKeyPath)
+  CASE(PartialKeyPath)
+#undef CASE
+  return None;
 }
 
 GenericTypeDecl::GenericTypeDecl(DeclKind K, DeclContext *DC,
