//===--- Parameter.cpp - Functions & closures parameters ------------------===//
//
// This source file is part of the Swift.org open source project
//
// Copyright (c) 2014 - 2017 Apple Inc. and the Swift project authors
// Licensed under Apache License v2.0 with Runtime Library Exception
//
// See https://swift.org/LICENSE.txt for license information
// See https://swift.org/CONTRIBUTORS.txt for the list of Swift project authors
//
//===----------------------------------------------------------------------===//
//
// This file defines the Parameter class, the ParameterList class and support
// logic.
//
//===----------------------------------------------------------------------===//

#include "swift/AST/ParameterList.h"
#include "swift/AST/ASTContext.h"
#include "swift/AST/Expr.h"
#include "swift/AST/Types.h"
using namespace swift;

/// TODO: unique and reuse the () parameter list in ASTContext, it is common to
/// many methods.  Other parameter lists cannot be uniqued because the decls
/// within them are always different anyway (they have different DeclContext's).
ParameterList *
ParameterList::create(const ASTContext &C, SourceLoc LParenLoc,
                      ArrayRef<ParamDecl*> params, SourceLoc RParenLoc) {
  assert(LParenLoc.isValid() == RParenLoc.isValid() &&
         "Either both paren locs are valid or neither are");
  
  auto byteSize = totalSizeToAlloc<ParamDecl *>(params.size());
  auto rawMem = C.Allocate(byteSize, alignof(ParameterList));
  
  //  Placement initialize the ParameterList and the Parameter's.
  auto PL = ::new (rawMem) ParameterList(LParenLoc, params.size(), RParenLoc);

  std::uninitialized_copy(params.begin(), params.end(), PL->getArray().begin());

  return PL;
}

/// Change the DeclContext of any contained parameters to the specified
/// DeclContext.
void ParameterList::setDeclContextOfParamDecls(DeclContext *DC) {
  for (auto P : *this)
    P->setDeclContext(DC);
}

/// Make a duplicate copy of this parameter list.  This allocates copies of
/// the ParamDecls, so they can be reparented into a new DeclContext.
ParameterList *ParameterList::clone(const ASTContext &C,
                                    OptionSet<CloneFlags> options) const {
  // If this list is empty, don't actually bother with a copy.
  if (size() == 0)
    return const_cast<ParameterList*>(this);
  
  SmallVector<ParamDecl*, 8> params(begin(), end());

  // Remap the ParamDecls inside of the ParameterList.
  bool withTypes = !options.contains(ParameterList::WithoutTypes);
  for (auto &decl : params) {
    bool hadDefaultArgument =
        decl->getDefaultArgumentKind() == DefaultArgumentKind::Normal;

    decl = new (C) ParamDecl(decl, withTypes);
    if (options & Implicit)
      decl->setImplicit();

    // If the argument isn't named, and we're cloning for an inherited
    // constructor, give the parameter a name so that silgen will produce a
    // value for it.
    if (decl->getName().empty() && (options & Inherited))
      decl->setName(C.getIdentifier("argument"));
    
    // If we're inheriting a default argument, mark it as such.
    // FIXME: Figure out how to clone default arguments as well.
    if (hadDefaultArgument) {
      if (options & Inherited)
        decl->setDefaultArgumentKind(DefaultArgumentKind::Inherited);
      else
        decl->setDefaultArgumentKind(DefaultArgumentKind::None);
    }
  }
  
  return create(C, params);
}

void ParameterList::getParams(
                        SmallVectorImpl<AnyFunctionType::Param> &params) const {
  getParams(params,
            [](ParamDecl *decl) { return decl->getInterfaceType(); });
}

void ParameterList::getParams(
                          SmallVectorImpl<AnyFunctionType::Param> &params,
                          llvm::function_ref<Type(ParamDecl *)> getType) const {
  if (size() == 0)
    return;

  for (auto P : *this) {
    auto type = getType(P);

    if (P->isVariadic())
      type = ParamDecl::getVarargBaseTy(type);

    auto label = P->getArgumentName();
<<<<<<< HEAD
    // SWIFT_ENABLE_TENSORFLOW
    auto flags = ParameterTypeFlags::fromParameterType(
        type, P->isVariadic(), P->getValueOwnership(),
        /*nondifferentiable*/ false);
=======
    auto flags = ParameterTypeFlags::fromParameterType(type,
                                                       P->isVariadic(),
                                                       P->isAutoClosure(),
                                                       P->getValueOwnership());
>>>>>>> a820992c
    params.emplace_back(type, label, flags);
  }
}


/// Return the full source range of this parameter list.
SourceRange ParameterList::getSourceRange() const {
  // If we have locations for the parens, then they define our range.
  if (LParenLoc.isValid())
    return { LParenLoc, RParenLoc };
  
  // Otherwise, try the first and last parameter.
  if (size() != 0) {
    auto Start = get(0)->getStartLoc();
    auto End = getArray().back()->getEndLoc();
    if (Start.isValid() && End.isValid())
      return { Start, End };
  }

  return SourceRange();
}
<|MERGE_RESOLUTION|>--- conflicted
+++ resolved
@@ -106,17 +106,10 @@
       type = ParamDecl::getVarargBaseTy(type);
 
     auto label = P->getArgumentName();
-<<<<<<< HEAD
     // SWIFT_ENABLE_TENSORFLOW
     auto flags = ParameterTypeFlags::fromParameterType(
-        type, P->isVariadic(), P->getValueOwnership(),
+        type, P->isVariadic(), P->isAutoClosure(), P->getValueOwnership(),
         /*nondifferentiable*/ false);
-=======
-    auto flags = ParameterTypeFlags::fromParameterType(type,
-                                                       P->isVariadic(),
-                                                       P->isAutoClosure(),
-                                                       P->getValueOwnership());
->>>>>>> a820992c
     params.emplace_back(type, label, flags);
   }
 }
