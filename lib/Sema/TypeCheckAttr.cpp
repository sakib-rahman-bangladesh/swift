//===--- TypeCheckAttr.cpp - Type Checking for Attributes -----------------===//
//
// This source file is part of the Swift.org open source project
//
// Copyright (c) 2014 - 2017 Apple Inc. and the Swift project authors
// Licensed under Apache License v2.0 with Runtime Library Exception
//
// See https://swift.org/LICENSE.txt for license information
// See https://swift.org/CONTRIBUTORS.txt for the list of Swift project authors
//
//===----------------------------------------------------------------------===//
//
// This file implements semantic analysis for attributes.
//
//===----------------------------------------------------------------------===//

#include "MiscDiagnostics.h"
#include "TypeCheckObjC.h"
#include "TypeCheckType.h"
#include "TypeChecker.h"
#include "swift/AST/ASTVisitor.h"
#include "swift/AST/ClangModuleLoader.h"
#include "swift/AST/DiagnosticsParse.h"
#include "swift/AST/GenericEnvironment.h"
#include "swift/AST/GenericSignatureBuilder.h"
#include "swift/AST/ModuleNameLookup.h"
#include "swift/AST/NameLookup.h"
#include "swift/AST/NameLookupRequests.h"
#include "swift/AST/ParameterList.h"
#include "swift/AST/PropertyWrappers.h"
#include "swift/AST/SourceFile.h"
#include "swift/AST/TypeCheckRequests.h"
#include "swift/AST/Types.h"
#include "swift/Parse/Lexer.h"
#include "swift/Sema/IDETypeChecking.h"
#include "clang/Basic/CharInfo.h"
#include "llvm/Support/Debug.h"

using namespace swift;

namespace {
  /// This emits a diagnostic with a fixit to remove the attribute.
  template<typename ...ArgTypes>
  void diagnoseAndRemoveAttr(DiagnosticEngine &Diags, Decl *D,
                             DeclAttribute *attr, ArgTypes &&...Args) {
    assert(!D->hasClangNode() && "Clang importer propagated a bogus attribute");
    if (!D->hasClangNode()) {
      SourceLoc loc = attr->getLocation();
      assert(loc.isValid() && "Diagnosing attribute with invalid location");
      if (loc.isInvalid()) {
        loc = D->getLoc();
      }
      if (loc.isValid()) {
        Diags.diagnose(loc, std::forward<ArgTypes>(Args)...)
          .fixItRemove(attr->getRangeWithAt());
      }
    }

    attr->setInvalid();
  }

/// This visits each attribute on a decl.  The visitor should return true if
/// the attribute is invalid and should be marked as such.
class AttributeChecker : public AttributeVisitor<AttributeChecker> {
  ASTContext &Ctx;
  Decl *D;

public:
  AttributeChecker(Decl *D) : Ctx(D->getASTContext()), D(D) {}

  /// This emits a diagnostic with a fixit to remove the attribute.
  template<typename ...ArgTypes>
  void diagnoseAndRemoveAttr(DeclAttribute *attr, ArgTypes &&...Args) {
    ::diagnoseAndRemoveAttr(Ctx.Diags, D, attr,
                            std::forward<ArgTypes>(Args)...);
  }

  template <typename... ArgTypes>
  InFlightDiagnostic diagnose(ArgTypes &&... Args) const {
    return Ctx.Diags.diagnose(std::forward<ArgTypes>(Args)...);
  }

  /// Deleting this ensures that all attributes are covered by the visitor
  /// below.
  bool visitDeclAttribute(DeclAttribute *A) = delete;

#define IGNORED_ATTR(X) void visit##X##Attr(X##Attr *) {}
  IGNORED_ATTR(AlwaysEmitIntoClient)
  IGNORED_ATTR(HasInitialValue)
  IGNORED_ATTR(ClangImporterSynthesizedType)
  IGNORED_ATTR(Convenience)
  IGNORED_ATTR(Effects)
  IGNORED_ATTR(Exported)
  IGNORED_ATTR(ForbidSerializingReference)
  IGNORED_ATTR(HasStorage)
  IGNORED_ATTR(HasMissingDesignatedInitializers)
  IGNORED_ATTR(InheritsConvenienceInitializers)
  IGNORED_ATTR(Inline)
  IGNORED_ATTR(ObjCBridged)
  IGNORED_ATTR(ObjCNonLazyRealization)
  IGNORED_ATTR(ObjCRuntimeName)
  IGNORED_ATTR(RawDocComment)
  IGNORED_ATTR(RequiresStoredPropertyInits)
  IGNORED_ATTR(RestatedObjCConformance)
  IGNORED_ATTR(Semantics)
  IGNORED_ATTR(ShowInInterface)
  IGNORED_ATTR(SILGenName)
  IGNORED_ATTR(StaticInitializeObjCMetadata)
  IGNORED_ATTR(SynthesizedProtocol)
  IGNORED_ATTR(Testable)
  IGNORED_ATTR(WeakLinked)
  IGNORED_ATTR(PrivateImport)
  IGNORED_ATTR(DisfavoredOverload)
  IGNORED_ATTR(ProjectedValueProperty)
  IGNORED_ATTR(ReferenceOwnership)
  IGNORED_ATTR(OriginallyDefinedIn)
  IGNORED_ATTR(NoDerivative)
#undef IGNORED_ATTR

  void visitAlignmentAttr(AlignmentAttr *attr) {
    // Alignment must be a power of two.
    auto value = attr->getValue();
    if (value == 0 || (value & (value - 1)) != 0)
      diagnose(attr->getLocation(), diag::alignment_not_power_of_two);
  }

  void visitBorrowedAttr(BorrowedAttr *attr) {
    // These criteria are the same preconditions laid out by
    // AbstractStorageDecl::requiresOpaqueModifyCoroutine().

    assert(!D->hasClangNode() && "@_borrowed on imported declaration?");

    if (D->getAttrs().hasAttribute<DynamicAttr>()) {
      diagnose(attr->getLocation(), diag::borrowed_with_objc_dynamic,
               D->getDescriptiveKind())
        .fixItRemove(attr->getRange());
      D->getAttrs().removeAttribute(attr);
      return;
    }

    auto dc = D->getDeclContext();
    auto protoDecl = dyn_cast<ProtocolDecl>(dc);
    if (protoDecl && protoDecl->isObjC()) {
      diagnose(attr->getLocation(), diag::borrowed_on_objc_protocol_requirement,
               D->getDescriptiveKind())
        .fixItRemove(attr->getRange());
      D->getAttrs().removeAttribute(attr);
      return;
    }
  }

  void visitTransparentAttr(TransparentAttr *attr);
  void visitMutationAttr(DeclAttribute *attr);
  void visitMutatingAttr(MutatingAttr *attr) { visitMutationAttr(attr); }
  void visitNonMutatingAttr(NonMutatingAttr *attr) { visitMutationAttr(attr); }
  void visitConsumingAttr(ConsumingAttr *attr) { visitMutationAttr(attr); }
  void visitDynamicAttr(DynamicAttr *attr);

  void visitIndirectAttr(IndirectAttr *attr) {
    if (auto caseDecl = dyn_cast<EnumElementDecl>(D)) {
      // An indirect case should have a payload.
      if (!caseDecl->hasAssociatedValues())
        diagnose(attr->getLocation(), diag::indirect_case_without_payload,
                 caseDecl->getName());
      // If the enum is already indirect, its cases don't need to be.
      else if (caseDecl->getParentEnum()->getAttrs()
                 .hasAttribute<IndirectAttr>())
        diagnose(attr->getLocation(), diag::indirect_case_in_indirect_enum);
    }
  }

  void visitWarnUnqualifiedAccessAttr(WarnUnqualifiedAccessAttr *attr) {
    if (!D->getDeclContext()->isTypeContext()) {
      diagnoseAndRemoveAttr(attr, diag::attr_methods_only, attr);
    }
  }

  void visitFinalAttr(FinalAttr *attr);
  void visitIBActionAttr(IBActionAttr *attr);
  void visitIBSegueActionAttr(IBSegueActionAttr *attr);
  void visitLazyAttr(LazyAttr *attr);
  void visitIBDesignableAttr(IBDesignableAttr *attr);
  void visitIBInspectableAttr(IBInspectableAttr *attr);
  void visitGKInspectableAttr(GKInspectableAttr *attr);
  void visitIBOutletAttr(IBOutletAttr *attr);
  void visitLLDBDebuggerFunctionAttr(LLDBDebuggerFunctionAttr *attr);
  void visitNSManagedAttr(NSManagedAttr *attr);
  void visitOverrideAttr(OverrideAttr *attr);
  void visitNonOverrideAttr(NonOverrideAttr *attr);
  void visitAccessControlAttr(AccessControlAttr *attr);
  void visitSetterAccessAttr(SetterAccessAttr *attr);
  void visitSPIAccessControlAttr(SPIAccessControlAttr *attr);
  bool visitAbstractAccessControlAttr(AbstractAccessControlAttr *attr);

  void visitObjCAttr(ObjCAttr *attr);
  void visitNonObjCAttr(NonObjCAttr *attr);
  void visitObjCMembersAttr(ObjCMembersAttr *attr);

  void visitOptionalAttr(OptionalAttr *attr);

  void visitAvailableAttr(AvailableAttr *attr);

  void visitCDeclAttr(CDeclAttr *attr);

  void visitDynamicCallableAttr(DynamicCallableAttr *attr);

  void visitDynamicMemberLookupAttr(DynamicMemberLookupAttr *attr);

  void visitNSCopyingAttr(NSCopyingAttr *attr);
  void visitRequiredAttr(RequiredAttr *attr);
  void visitRethrowsAttr(RethrowsAttr *attr);

  void checkApplicationMainAttribute(DeclAttribute *attr,
                                     Identifier Id_ApplicationDelegate,
                                     Identifier Id_Kit,
                                     Identifier Id_ApplicationMain);

  void visitNSApplicationMainAttr(NSApplicationMainAttr *attr);
  void visitUIApplicationMainAttr(UIApplicationMainAttr *attr);

  void visitUnsafeNoObjCTaggedPointerAttr(UnsafeNoObjCTaggedPointerAttr *attr);
  void visitSwiftNativeObjCRuntimeBaseAttr(
                                         SwiftNativeObjCRuntimeBaseAttr *attr);

  void checkOperatorAttribute(DeclAttribute *attr);

  void visitInfixAttr(InfixAttr *attr) { checkOperatorAttribute(attr); }
  void visitPostfixAttr(PostfixAttr *attr) { checkOperatorAttribute(attr); }
  void visitPrefixAttr(PrefixAttr *attr) { checkOperatorAttribute(attr); }

  void visitSpecializeAttr(SpecializeAttr *attr);

  void visitFixedLayoutAttr(FixedLayoutAttr *attr);
  void visitUsableFromInlineAttr(UsableFromInlineAttr *attr);
  void visitInlinableAttr(InlinableAttr *attr);
  void visitOptimizeAttr(OptimizeAttr *attr);

  void visitDiscardableResultAttr(DiscardableResultAttr *attr);
  void visitDynamicReplacementAttr(DynamicReplacementAttr *attr);
  void visitTypeEraserAttr(TypeEraserAttr *attr);
  void visitImplementsAttr(ImplementsAttr *attr);

  void visitFrozenAttr(FrozenAttr *attr);

  void visitCustomAttr(CustomAttr *attr);
  void visitPropertyWrapperAttr(PropertyWrapperAttr *attr);
  void visitFunctionBuilderAttr(FunctionBuilderAttr *attr);

  void visitImplementationOnlyAttr(ImplementationOnlyAttr *attr);
  void visitNonEphemeralAttr(NonEphemeralAttr *attr);
  void checkOriginalDefinedInAttrs(Decl *D, ArrayRef<OriginallyDefinedInAttr*> Attrs);

  void visitDifferentiableAttr(DifferentiableAttr *attr);
  void visitDerivativeAttr(DerivativeAttr *attr);
  // SWIFT_ENABLE_TENSORFLOW
  void visitTransposeAttr(TransposeAttr *attr);
  void visitCompilerEvaluableAttr(CompilerEvaluableAttr *attr);
  // SWIFT_ENABLE_TENSORFLOW END
};
} // end anonymous namespace

void AttributeChecker::visitTransparentAttr(TransparentAttr *attr) {
  DeclContext *dc = D->getDeclContext();
  // Protocol declarations cannot be transparent.
  if (isa<ProtocolDecl>(dc))
    diagnoseAndRemoveAttr(attr, diag::transparent_in_protocols_not_supported);
  // Class declarations cannot be transparent.
  if (isa<ClassDecl>(dc)) {
    
    // @transparent is always ok on implicitly generated accessors: they can
    // be dispatched (even in classes) when the references are within the
    // class themself.
    if (!(isa<AccessorDecl>(D) && D->isImplicit()))
      diagnoseAndRemoveAttr(attr, diag::transparent_in_classes_not_supported);
  }

  if (auto *VD = dyn_cast<VarDecl>(D)) {
    // Stored properties and variables can't be transparent.
    if (VD->hasStorage())
      diagnoseAndRemoveAttr(attr, diag::attribute_invalid_on_stored_property,
                            attr);
  }
}

void AttributeChecker::visitMutationAttr(DeclAttribute *attr) {
  FuncDecl *FD = cast<FuncDecl>(D);

  SelfAccessKind attrModifier;
  switch (attr->getKind()) {
  case DeclAttrKind::DAK_Consuming:
    attrModifier = SelfAccessKind::Consuming;
    break;
  case DeclAttrKind::DAK_Mutating:
    attrModifier = SelfAccessKind::Mutating;
    break;
  case DeclAttrKind::DAK_NonMutating:
    attrModifier = SelfAccessKind::NonMutating;
    break;
  default:
    llvm_unreachable("unhandled attribute kind");
  }

  // mutation attributes may only appear in type context.
  if (auto contextTy = FD->getDeclContext()->getDeclaredInterfaceType()) {
    // 'mutating' and 'nonmutating' are not valid on types
    // with reference semantics.
    if (contextTy->hasReferenceSemantics()) {
      if (attrModifier != SelfAccessKind::Consuming)
        diagnoseAndRemoveAttr(attr, diag::mutating_invalid_classes,
                              attrModifier);
    }
  } else {
    diagnoseAndRemoveAttr(attr, diag::mutating_invalid_global_scope,
                          attrModifier);
  }

  // Verify we don't have more than one of mutating, nonmutating,
  // and __consuming.
  if ((FD->getAttrs().hasAttribute<MutatingAttr>() +
          FD->getAttrs().hasAttribute<NonMutatingAttr>() +
          FD->getAttrs().hasAttribute<ConsumingAttr>()) > 1) {
    if (auto *NMA = FD->getAttrs().getAttribute<NonMutatingAttr>()) {
      if (attrModifier != SelfAccessKind::NonMutating) {
        diagnoseAndRemoveAttr(NMA, diag::functions_mutating_and_not,
                              SelfAccessKind::NonMutating, attrModifier);
      }
    }

    if (auto *MUA = FD->getAttrs().getAttribute<MutatingAttr>()) {
      if (attrModifier != SelfAccessKind::Mutating) {
        diagnoseAndRemoveAttr(MUA, diag::functions_mutating_and_not,
                                SelfAccessKind::Mutating, attrModifier);
      }
    }

    if (auto *CSA = FD->getAttrs().getAttribute<ConsumingAttr>()) {
      if (attrModifier != SelfAccessKind::Consuming) {
        diagnoseAndRemoveAttr(CSA, diag::functions_mutating_and_not,
                              SelfAccessKind::Consuming, attrModifier);
      }
    }
  }

  // Verify that we don't have a static function.
  if (FD->isStatic())
    diagnoseAndRemoveAttr(attr, diag::static_functions_not_mutating);
}

void AttributeChecker::visitDynamicAttr(DynamicAttr *attr) {
  // Members cannot be both dynamic and @_transparent.
  if (D->getAttrs().hasAttribute<TransparentAttr>())
    diagnoseAndRemoveAttr(attr, diag::dynamic_with_transparent);
  if (!D->getAttrs().hasAttribute<ObjCAttr>() &&
      D->getModuleContext()->isResilient())
    diagnoseAndRemoveAttr(attr,
                          diag::dynamic_and_library_evolution_not_supported);
}

static bool
validateIBActionSignature(ASTContext &ctx, DeclAttribute *attr,
                          const FuncDecl *FD, unsigned minParameters,
                          unsigned maxParameters, bool hasVoidResult = true) {
  bool valid = true;

  auto arity = FD->getParameters()->size();
  auto resultType = FD->getResultInterfaceType();

  if (arity < minParameters || arity > maxParameters) {
    auto diagID = diag::invalid_ibaction_argument_count;
    if (minParameters == maxParameters)
      diagID = diag::invalid_ibaction_argument_count_exact;
    else if (minParameters == 0)
      diagID = diag::invalid_ibaction_argument_count_max;
    ctx.Diags.diagnose(FD, diagID, attr->getAttrName(), minParameters,
                       maxParameters);
    valid = false;
  }

  if (resultType->isVoid() != hasVoidResult) {
    ctx.Diags.diagnose(FD, diag::invalid_ibaction_result, attr->getAttrName(),
                       hasVoidResult);
    valid = false;
  }

  // We don't need to check here that parameter or return types are
  // ObjC-representable; IsObjCRequest will validate that.

  if (!valid)
    attr->setInvalid();
  return valid;
}

static bool isiOS(ASTContext &ctx) {
  return ctx.LangOpts.Target.isiOS();
}

static bool iswatchOS(ASTContext &ctx) {
  return ctx.LangOpts.Target.isWatchOS();
}

static bool isRelaxedIBAction(ASTContext &ctx) {
  return isiOS(ctx) || iswatchOS(ctx);
}

void AttributeChecker::visitIBActionAttr(IBActionAttr *attr) {
  // Only instance methods can be IBActions.
  const FuncDecl *FD = cast<FuncDecl>(D);
  if (!FD->isPotentialIBActionTarget()) {
    diagnoseAndRemoveAttr(attr, diag::invalid_ibaction_decl,
                          attr->getAttrName());
    return;
  }

  if (isRelaxedIBAction(Ctx))
    // iOS, tvOS, and watchOS allow 0-2 parameters to an @IBAction method.
    validateIBActionSignature(Ctx, attr, FD, /*minParams=*/0, /*maxParams=*/2);
  else
    // macOS allows 1 parameter to an @IBAction method.
    validateIBActionSignature(Ctx, attr, FD, /*minParams=*/1, /*maxParams=*/1);
}

void AttributeChecker::visitIBSegueActionAttr(IBSegueActionAttr *attr) {
  // Only instance methods can be IBActions.
  const FuncDecl *FD = cast<FuncDecl>(D);
  if (!FD->isPotentialIBActionTarget())
    diagnoseAndRemoveAttr(attr, diag::invalid_ibaction_decl,
                          attr->getAttrName());

  if (!validateIBActionSignature(Ctx, attr, FD,
                                 /*minParams=*/1, /*maxParams=*/3,
                                 /*hasVoidResult=*/false))
    return;

  // If the IBSegueAction method's selector belongs to one of the ObjC method
  // families (like -newDocumentSegue: or -copyScreen), it would return the
  // object at +1, but the caller would expect it to be +0 and would therefore
  // leak it.
  //
  // To prevent that, diagnose if the selector belongs to one of the method
  // families and suggest that the user change the Swift name or Obj-C selector.
  auto currentSelector = FD->getObjCSelector();

  SmallString<32> prefix("make");

  switch (currentSelector.getSelectorFamily()) {
  case ObjCSelectorFamily::None:
    // No error--exit early.
    return;

  case ObjCSelectorFamily::Alloc:
  case ObjCSelectorFamily::Init:
  case ObjCSelectorFamily::New:
    // Fix-it will replace the "alloc"/"init"/"new" in the selector with "make".
    break;

  case ObjCSelectorFamily::Copy:
    // Fix-it will replace the "copy" in the selector with "makeCopy".
    prefix += "Copy";
    break;

  case ObjCSelectorFamily::MutableCopy:
    // Fix-it will replace the "mutable" in the selector with "makeMutable".
    prefix += "Mutable";
    break;
  }

  // Emit the actual error.
  diagnose(FD, diag::ibsegueaction_objc_method_family, attr->getAttrName(),
           currentSelector);

  // The rest of this is just fix-it generation.

  /// Replaces the first word of \c oldName with the prefix, where "word" is a
  /// sequence of lowercase characters.
  auto replacingPrefix = [&](Identifier oldName) -> Identifier {
    SmallString<32> scratch = prefix;
    scratch += oldName.str().drop_while(clang::isLowercase);
    return Ctx.getIdentifier(scratch);
  };

  // Suggest changing the Swift name of the method, unless there is already an
  // explicit selector.
  if (!FD->getAttrs().hasAttribute<ObjCAttr>() ||
      !FD->getAttrs().getAttribute<ObjCAttr>()->hasName()) {
    auto newSwiftBaseName = replacingPrefix(FD->getBaseName().getIdentifier());
    auto argumentNames = FD->getFullName().getArgumentNames();
    DeclName newSwiftName(Ctx, newSwiftBaseName, argumentNames);

    auto diag = diagnose(FD, diag::fixit_rename_in_swift, newSwiftName);
    fixDeclarationName(diag, FD, newSwiftName);
  }

  // Suggest changing just the selector to one with a different first piece.
  auto oldPieces = currentSelector.getSelectorPieces();
  SmallVector<Identifier, 4> newPieces(oldPieces.begin(), oldPieces.end());
  newPieces[0] = replacingPrefix(newPieces[0]);
  ObjCSelector newSelector(Ctx, currentSelector.getNumArgs(), newPieces);

  auto diag = diagnose(FD, diag::fixit_rename_in_objc, newSelector);
  fixDeclarationObjCName(diag, FD, currentSelector, newSelector);
}

void AttributeChecker::visitIBDesignableAttr(IBDesignableAttr *attr) {
  if (auto *ED = dyn_cast<ExtensionDecl>(D)) {
    if (auto nominalDecl = ED->getExtendedNominal()) {
      if (!isa<ClassDecl>(nominalDecl))
        diagnoseAndRemoveAttr(attr, diag::invalid_ibdesignable_extension);
    }
  }
}

void AttributeChecker::visitIBInspectableAttr(IBInspectableAttr *attr) {
  // Only instance properties can be 'IBInspectable'.
  auto *VD = cast<VarDecl>(D);
  if (!VD->getDeclContext()->getSelfClassDecl() || VD->isStatic())
    diagnoseAndRemoveAttr(attr, diag::invalid_ibinspectable,
                                 attr->getAttrName());
}

void AttributeChecker::visitGKInspectableAttr(GKInspectableAttr *attr) {
  // Only instance properties can be 'GKInspectable'.
  auto *VD = cast<VarDecl>(D);
  if (!VD->getDeclContext()->getSelfClassDecl() || VD->isStatic())
    diagnoseAndRemoveAttr(attr, diag::invalid_ibinspectable,
                                 attr->getAttrName());
}

static Optional<Diag<bool,Type>>
isAcceptableOutletType(Type type, bool &isArray, ASTContext &ctx) {
  if (type->isObjCExistentialType() || type->isAny())
    return None; // @objc existential types are okay

  auto nominal = type->getAnyNominal();

  if (auto classDecl = dyn_cast_or_null<ClassDecl>(nominal)) {
    if (classDecl->isObjC())
      return None; // @objc class types are okay.
    return diag::iboutlet_nonobjc_class;
  }

  if (nominal == ctx.getStringDecl()) {
    // String is okay because it is bridged to NSString.
    // FIXME: BridgesTypes.def is almost sufficient for this.
    return None;
  }

  if (nominal == ctx.getArrayDecl()) {
    // Arrays of arrays are not allowed.
    if (isArray)
      return diag::iboutlet_nonobject_type;

    isArray = true;

    // Handle Array<T>. T must be an Objective-C class or protocol.
    auto boundTy = type->castTo<BoundGenericStructType>();
    auto boundArgs = boundTy->getGenericArgs();
    assert(boundArgs.size() == 1 && "invalid Array declaration");
    Type elementTy = boundArgs.front();
    return isAcceptableOutletType(elementTy, isArray, ctx);
  }

  if (type->isExistentialType())
    return diag::iboutlet_nonobjc_protocol;

  // No other types are permitted.
  return diag::iboutlet_nonobject_type;
}


void AttributeChecker::visitIBOutletAttr(IBOutletAttr *attr) {
  // Only instance properties can be 'IBOutlet'.
  auto *VD = cast<VarDecl>(D);
  if (!VD->getDeclContext()->getSelfClassDecl() || VD->isStatic())
    diagnoseAndRemoveAttr(attr, diag::invalid_iboutlet);

  if (!VD->isSettable(nullptr)) {
    // Allow non-mutable IBOutlet properties in module interfaces,
    // as they may have been private(set)
    SourceFile *Parent = VD->getDeclContext()->getParentSourceFile();
    if (!Parent || Parent->Kind != SourceFileKind::Interface)
      diagnoseAndRemoveAttr(attr, diag::iboutlet_only_mutable);
  }

  // Verify that the field type is valid as an outlet.
  auto type = VD->getType();

  if (VD->isInvalid())
    return;

  // Look through ownership types, and optionals.
  type = type->getReferenceStorageReferent();
  bool wasOptional = false;
  if (Type underlying = type->getOptionalObjectType()) {
    type = underlying;
    wasOptional = true;
  }

  bool isArray = false;
  if (auto isError = isAcceptableOutletType(type, isArray, Ctx))
    diagnoseAndRemoveAttr(attr, isError.getValue(),
                                 /*array=*/isArray, type);

  // If the type wasn't optional, an array, or unowned, complain.
  if (!wasOptional && !isArray) {
    diagnose(attr->getLocation(), diag::iboutlet_non_optional, type);
    auto typeRange = VD->getTypeSourceRangeForDiagnostics();
    { // Only one diagnostic can be active at a time.
      auto diag = diagnose(typeRange.Start, diag::note_make_optional,
                           OptionalType::get(type));
      if (type->hasSimpleTypeRepr()) {
        diag.fixItInsertAfter(typeRange.End, "?");
      } else {
        diag.fixItInsert(typeRange.Start, "(")
          .fixItInsertAfter(typeRange.End, ")?");
      }
    }
    { // Only one diagnostic can be active at a time.
      auto diag = diagnose(typeRange.Start,
                           diag::note_make_implicitly_unwrapped_optional);
      if (type->hasSimpleTypeRepr()) {
        diag.fixItInsertAfter(typeRange.End, "!");
      } else {
        diag.fixItInsert(typeRange.Start, "(")
          .fixItInsertAfter(typeRange.End, ")!");
      }
    }
  }
}

void AttributeChecker::visitNSManagedAttr(NSManagedAttr *attr) {
  // @NSManaged only applies to instance methods and properties within a class.
  if (cast<ValueDecl>(D)->isStatic() ||
      !D->getDeclContext()->getSelfClassDecl()) {
    diagnoseAndRemoveAttr(attr, diag::attr_NSManaged_not_instance_member);
  }

  if (auto *method = dyn_cast<FuncDecl>(D)) {
    // Separate out the checks for methods.
    if (method->hasBody())
      diagnoseAndRemoveAttr(attr, diag::attr_NSManaged_method_body);

    return;
  }

  // Everything below deals with restrictions on @NSManaged properties.
  auto *VD = cast<VarDecl>(D);

  // @NSManaged properties cannot be @NSCopying
  if (auto *NSCopy = VD->getAttrs().getAttribute<NSCopyingAttr>())
    diagnoseAndRemoveAttr(NSCopy, diag::attr_NSManaged_NSCopying);

}

void AttributeChecker::
visitLLDBDebuggerFunctionAttr(LLDBDebuggerFunctionAttr *attr) {
  // This is only legal when debugger support is on.
  if (!D->getASTContext().LangOpts.DebuggerSupport)
    diagnoseAndRemoveAttr(attr, diag::attr_for_debugger_support_only);
}

void AttributeChecker::visitOverrideAttr(OverrideAttr *attr) {
  if (!isa<ClassDecl>(D->getDeclContext()) &&
      !isa<ProtocolDecl>(D->getDeclContext()) &&
      !isa<ExtensionDecl>(D->getDeclContext()))
    diagnoseAndRemoveAttr(attr, diag::override_nonclass_decl);
}

void AttributeChecker::visitNonOverrideAttr(NonOverrideAttr *attr) {
  if (auto overrideAttr = D->getAttrs().getAttribute<OverrideAttr>())
    diagnoseAndRemoveAttr(overrideAttr, diag::nonoverride_and_override_attr);

  if (!isa<ClassDecl>(D->getDeclContext()) &&
      !isa<ProtocolDecl>(D->getDeclContext()) &&
      !isa<ExtensionDecl>(D->getDeclContext())) {
    diagnoseAndRemoveAttr(attr, diag::nonoverride_wrong_decl_context);
  }
}

void AttributeChecker::visitLazyAttr(LazyAttr *attr) {
  // lazy may only be used on properties.
  auto *VD = cast<VarDecl>(D);

  auto attrs = VD->getAttrs();
  // 'lazy' is not allowed to have reference attributes
  if (auto *refAttr = attrs.getAttribute<ReferenceOwnershipAttr>())
    diagnoseAndRemoveAttr(attr, diag::lazy_not_strong, refAttr->get());

  auto varDC = VD->getDeclContext();

  // 'lazy' is not allowed on a global variable or on a static property (which
  // are already lazily initialized).
  // TODO: we can't currently support lazy properties on non-type-contexts.
  if (VD->isStatic() ||
      (varDC->isModuleScopeContext() &&
       !varDC->getParentSourceFile()->isScriptMode())) {
    diagnoseAndRemoveAttr(attr, diag::lazy_on_already_lazy_global);
  } else if (!VD->getDeclContext()->isTypeContext()) {
    diagnoseAndRemoveAttr(attr, diag::lazy_must_be_property);
  }
}

bool AttributeChecker::visitAbstractAccessControlAttr(
    AbstractAccessControlAttr *attr) {
  // Access control attr may only be used on value decls and extensions.
  if (!isa<ValueDecl>(D) && !isa<ExtensionDecl>(D)) {
    diagnoseAndRemoveAttr(attr, diag::invalid_decl_modifier, attr);
    return true;
  }

  if (auto extension = dyn_cast<ExtensionDecl>(D)) {
    if (!extension->getInherited().empty()) {
      diagnoseAndRemoveAttr(attr, diag::extension_access_with_conformances,
                            attr);
      return true;
    }
  }

  // And not on certain value decls.
  if (isa<DestructorDecl>(D) || isa<EnumElementDecl>(D)) {
    diagnoseAndRemoveAttr(attr, diag::invalid_decl_modifier, attr);
    return true;
  }

  // Or within protocols.
  if (isa<ProtocolDecl>(D->getDeclContext())) {
    diagnoseAndRemoveAttr(attr, diag::access_control_in_protocol, attr);
    diagnose(attr->getLocation(), diag::access_control_in_protocol_detail);
    return true;
  }

  return false;
}

void AttributeChecker::visitAccessControlAttr(AccessControlAttr *attr) {
  visitAbstractAccessControlAttr(attr);

  if (auto extension = dyn_cast<ExtensionDecl>(D)) {
    if (attr->getAccess() == AccessLevel::Open) {
      diagnose(attr->getLocation(), diag::access_control_extension_open)
        .fixItReplace(attr->getRange(), "public");
      attr->setInvalid();
      return;
    }

    NominalTypeDecl *nominal = extension->getExtendedNominal();

    // Extension is ill-formed; suppress the attribute.
    if (!nominal) {
      attr->setInvalid();
      return;
    }

    AccessLevel typeAccess = nominal->getFormalAccess();
    if (attr->getAccess() > typeAccess) {
      diagnose(attr->getLocation(), diag::access_control_extension_more,
               typeAccess, nominal->getDescriptiveKind(), attr->getAccess())
        .fixItRemove(attr->getRange());
      attr->setInvalid();
      return;
    }

  } else if (auto extension = dyn_cast<ExtensionDecl>(D->getDeclContext())) {
    AccessLevel maxAccess = extension->getMaxAccessLevel();
    if (std::min(attr->getAccess(), AccessLevel::Public) > maxAccess) {
      // FIXME: It would be nice to say what part of the requirements actually
      // end up being problematic.
      auto diag = diagnose(attr->getLocation(),
                           diag::access_control_ext_requirement_member_more,
                           attr->getAccess(),
                           D->getDescriptiveKind(),
                           maxAccess);
      swift::fixItAccess(diag, cast<ValueDecl>(D), maxAccess);
      return;
    }

    if (auto extAttr =
        extension->getAttrs().getAttribute<AccessControlAttr>()) {
      AccessLevel defaultAccess = extension->getDefaultAccessLevel();
      if (attr->getAccess() > defaultAccess) {
        auto diag = diagnose(attr->getLocation(),
                             diag::access_control_ext_member_more,
                             attr->getAccess(),
                             extAttr->getAccess());
        // Don't try to fix this one; it's just a warning, and fixing it can
        // lead to diagnostic fights between this and "declaration must be at
        // least this accessible" checking for overrides and protocol
        // requirements.
      } else if (attr->getAccess() == defaultAccess) {
        diagnose(attr->getLocation(),
                 diag::access_control_ext_member_redundant,
                 attr->getAccess(),
                 D->getDescriptiveKind(),
                 extAttr->getAccess())
          .fixItRemove(attr->getRange());
      }
    }
  }

  if (attr->getAccess() == AccessLevel::Open) {
    if (!isa<ClassDecl>(D) && !D->isPotentiallyOverridable() &&
        !attr->isInvalid()) {
      diagnose(attr->getLocation(), diag::access_control_open_bad_decl)
        .fixItReplace(attr->getRange(), "public");
      attr->setInvalid();
    }
  }
}

void AttributeChecker::visitSetterAccessAttr(
    SetterAccessAttr *attr) {
  auto storage = dyn_cast<AbstractStorageDecl>(D);
  if (!storage)
    diagnoseAndRemoveAttr(attr, diag::access_control_setter, attr->getAccess());

  if (visitAbstractAccessControlAttr(attr))
    return;

  if (!storage->isSettable(storage->getDeclContext())) {
    // This must stay in sync with diag::access_control_setter_read_only.
    enum {
      SK_Constant = 0,
      SK_Variable,
      SK_Property,
      SK_Subscript
    } storageKind;
    if (isa<SubscriptDecl>(storage))
      storageKind = SK_Subscript;
    else if (storage->getDeclContext()->isTypeContext())
      storageKind = SK_Property;
    else if (cast<VarDecl>(storage)->isLet())
      storageKind = SK_Constant;
    else
      storageKind = SK_Variable;
    diagnoseAndRemoveAttr(attr, diag::access_control_setter_read_only,
                          attr->getAccess(), storageKind);
  }

  auto getterAccess = cast<ValueDecl>(D)->getFormalAccess();
  if (attr->getAccess() > getterAccess) {
    // This must stay in sync with diag::access_control_setter_more.
    enum {
      SK_Variable = 0,
      SK_Property,
      SK_Subscript
    } storageKind;
    if (isa<SubscriptDecl>(D))
      storageKind = SK_Subscript;
    else if (D->getDeclContext()->isTypeContext())
      storageKind = SK_Property;
    else
      storageKind = SK_Variable;
    diagnose(attr->getLocation(), diag::access_control_setter_more,
             getterAccess, storageKind, attr->getAccess());
    attr->setInvalid();
    return;

  } else if (attr->getAccess() == getterAccess) {
    diagnose(attr->getLocation(),
             diag::access_control_setter_redundant,
             attr->getAccess(),
             D->getDescriptiveKind(),
             getterAccess)
      .fixItRemove(attr->getRange());
    return;
  }
}

void AttributeChecker::visitSPIAccessControlAttr(SPIAccessControlAttr *attr) {
  if (auto VD = dyn_cast<ValueDecl>(D)) {
    auto declAccess = VD->getFormalAccess();
    if (declAccess < AccessLevel::Public) {
      diagnoseAndRemoveAttr(attr,
                            diag::spi_attribute_on_non_public,
                            declAccess,
                            D->getDescriptiveKind());
    }
  }
}

static bool checkObjCDeclContext(Decl *D) {
  DeclContext *DC = D->getDeclContext();
  if (DC->getSelfClassDecl())
    return true;
  if (auto *PD = dyn_cast<ProtocolDecl>(DC))
    if (PD->isObjC())
      return true;
  return false;
}

void AttributeChecker::visitObjCAttr(ObjCAttr *attr) {
  // Only certain decls can be ObjC.
  Optional<Diag<>> error;
  if (isa<ClassDecl>(D) ||
      isa<ProtocolDecl>(D)) {
    /* ok */
  } else if (auto Ext = dyn_cast<ExtensionDecl>(D)) {
    if (!Ext->getSelfClassDecl())
      error = diag::objc_extension_not_class;
  } else if (auto ED = dyn_cast<EnumDecl>(D)) {
    if (ED->isGenericContext())
      error = diag::objc_enum_generic;
  } else if (auto EED = dyn_cast<EnumElementDecl>(D)) {
    auto ED = EED->getParentEnum();
    if (!ED->getAttrs().hasAttribute<ObjCAttr>())
      error = diag::objc_enum_case_req_objc_enum;
    else if (attr->hasName() && EED->getParentCase()->getElements().size() > 1)
      error = diag::objc_enum_case_multi;
  } else if (auto *func = dyn_cast<FuncDecl>(D)) {
    if (!checkObjCDeclContext(D))
      error = diag::invalid_objc_decl_context;
    else if (auto accessor = dyn_cast<AccessorDecl>(func))
      if (!accessor->isGetterOrSetter())
        error = diag::objc_observing_accessor;
  } else if (isa<ConstructorDecl>(D) ||
             isa<DestructorDecl>(D) ||
             isa<SubscriptDecl>(D) ||
             isa<VarDecl>(D)) {
    if (!checkObjCDeclContext(D))
      error = diag::invalid_objc_decl_context;
    /* ok */
  } else {
    error = diag::invalid_objc_decl;
  }

  if (error) {
    diagnoseAndRemoveAttr(attr, *error);
    return;
  }

  // If there is a name, check whether the kind of name is
  // appropriate.
  if (auto objcName = attr->getName()) {
    if (isa<ClassDecl>(D) || isa<ProtocolDecl>(D) || isa<VarDecl>(D)
        || isa<EnumDecl>(D) || isa<EnumElementDecl>(D)
        || isa<ExtensionDecl>(D)) {
      // Types and properties can only have nullary
      // names. Complain and recover by chopping off everything
      // after the first name.
      if (objcName->getNumArgs() > 0) {
        SourceLoc firstNameLoc = attr->getNameLocs().front();
        SourceLoc afterFirstNameLoc =
          Lexer::getLocForEndOfToken(Ctx.SourceMgr, firstNameLoc);
        diagnose(firstNameLoc, diag::objc_name_req_nullary,
                 D->getDescriptiveKind())
          .fixItRemoveChars(afterFirstNameLoc, attr->getRParenLoc());
        const_cast<ObjCAttr *>(attr)->setName(
          ObjCSelector(Ctx, 0, objcName->getSelectorPieces()[0]),
          /*implicit=*/false);
      }
    } else if (isa<SubscriptDecl>(D) || isa<DestructorDecl>(D)) {
      diagnose(attr->getLParenLoc(),
               isa<SubscriptDecl>(D)
                 ? diag::objc_name_subscript
                 : diag::objc_name_deinit);
      const_cast<ObjCAttr *>(attr)->clearName();
    } else {
      auto func = cast<AbstractFunctionDecl>(D);

      // Trigger lazy loading of any imported members with the same selector.
      // This ensures we correctly diagnose selector conflicts.
      if (auto *CD = D->getDeclContext()->getSelfClassDecl()) {
        (void) CD->lookupDirect(*objcName, !func->isStatic());
      }

      // We have a function. Make sure that the number of parameters
      // matches the "number of colons" in the name.
      auto params = func->getParameters();
      unsigned numParameters = params->size();
      if (auto CD = dyn_cast<ConstructorDecl>(func))
        if (CD->isObjCZeroParameterWithLongSelector())
          numParameters = 0;  // Something like "init(foo: ())"

      // A throwing method has an error parameter.
      if (func->hasThrows())
        ++numParameters;

      unsigned numArgumentNames = objcName->getNumArgs();
      if (numArgumentNames != numParameters) {
        diagnose(attr->getNameLocs().front(),
                 diag::objc_name_func_mismatch,
                 isa<FuncDecl>(func),
                 numArgumentNames,
                 numArgumentNames != 1,
                 numParameters,
                 numParameters != 1,
                 func->hasThrows());
        D->getAttrs().add(
          ObjCAttr::createUnnamed(Ctx, attr->AtLoc,  attr->Range.Start));
        D->getAttrs().removeAttribute(attr);
      }
    }
  } else if (isa<EnumElementDecl>(D)) {
    // Enum elements require names.
    diagnoseAndRemoveAttr(attr, diag::objc_enum_case_req_name);
  }
}

void AttributeChecker::visitNonObjCAttr(NonObjCAttr *attr) {
  // Only extensions of classes; methods, properties, subscripts
  // and constructors can be NonObjC.
  // The last three are handled automatically by generic attribute
  // validation -- for the first one, we have to check FuncDecls
  // ourselves.
  auto func = dyn_cast<FuncDecl>(D);
  if (func &&
      (isa<DestructorDecl>(func) ||
       !checkObjCDeclContext(func) ||
       (isa<AccessorDecl>(func) &&
        !cast<AccessorDecl>(func)->isGetterOrSetter()))) {
    diagnoseAndRemoveAttr(attr, diag::invalid_nonobjc_decl);
  }

  if (auto ext = dyn_cast<ExtensionDecl>(D)) {
    if (!ext->getSelfClassDecl())
      diagnoseAndRemoveAttr(attr, diag::invalid_nonobjc_extension);
  }
}

void AttributeChecker::visitObjCMembersAttr(ObjCMembersAttr *attr) {
  if (!isa<ClassDecl>(D))
    diagnoseAndRemoveAttr(attr, diag::objcmembers_attribute_nonclass);
}

void AttributeChecker::visitOptionalAttr(OptionalAttr *attr) {
  if (!isa<ProtocolDecl>(D->getDeclContext())) {
    diagnoseAndRemoveAttr(attr, diag::optional_attribute_non_protocol);
  } else if (!cast<ProtocolDecl>(D->getDeclContext())->isObjC()) {
    diagnoseAndRemoveAttr(attr, diag::optional_attribute_non_objc_protocol);
  } else if (isa<ConstructorDecl>(D)) {
    diagnoseAndRemoveAttr(attr, diag::optional_attribute_initializer);
  } else {
    auto objcAttr = D->getAttrs().getAttribute<ObjCAttr>();
    if (!objcAttr || objcAttr->isImplicit()) {
      auto diag = diagnose(attr->getLocation(),
                           diag::optional_attribute_missing_explicit_objc);
      if (auto VD = dyn_cast<ValueDecl>(D))
        diag.fixItInsert(VD->getAttributeInsertionLoc(false), "@objc ");
    }
  }
}

void TypeChecker::checkDeclAttributes(Decl *D) {
  AttributeChecker Checker(D);
  // We need to check all OriginallyDefinedInAttr relative to each other, so
  // collect them and check in batch later.
  llvm::SmallVector<OriginallyDefinedInAttr*, 4> ODIAttrs;
  for (auto attr : D->getAttrs()) {
    if (!attr->isValid()) continue;

    // If Attr.def says that the attribute cannot appear on this kind of
    // declaration, diagnose it and disable it.
    if (attr->canAppearOnDecl(D)) {
      if (auto *ODI = dyn_cast<OriginallyDefinedInAttr>(attr)) {
        ODIAttrs.push_back(ODI);
      } else {
        // Otherwise, check it.
        Checker.visit(attr);
      }
      continue;
    }

    // Otherwise, this attribute cannot be applied to this declaration.  If the
    // attribute is only valid on one kind of declaration (which is pretty
    // common) give a specific helpful error.
    auto PossibleDeclKinds = attr->getOptions() & DeclAttribute::OnAnyDecl;
    StringRef OnlyKind;
    switch (PossibleDeclKinds) {
    case DeclAttribute::OnAccessor:    OnlyKind = "accessor"; break;
    case DeclAttribute::OnClass:       OnlyKind = "class"; break;
    case DeclAttribute::OnConstructor: OnlyKind = "init"; break;
    case DeclAttribute::OnDestructor:  OnlyKind = "deinit"; break;
    case DeclAttribute::OnEnum:        OnlyKind = "enum"; break;
    case DeclAttribute::OnEnumCase:    OnlyKind = "case"; break;
    case DeclAttribute::OnFunc | DeclAttribute::OnAccessor: // FIXME
    case DeclAttribute::OnFunc:        OnlyKind = "func"; break;
    case DeclAttribute::OnImport:      OnlyKind = "import"; break;
    case DeclAttribute::OnModule:      OnlyKind = "module"; break;
    case DeclAttribute::OnParam:       OnlyKind = "parameter"; break;
    case DeclAttribute::OnProtocol:    OnlyKind = "protocol"; break;
    case DeclAttribute::OnStruct:      OnlyKind = "struct"; break;
    case DeclAttribute::OnSubscript:   OnlyKind = "subscript"; break;
    case DeclAttribute::OnTypeAlias:   OnlyKind = "typealias"; break;
    case DeclAttribute::OnVar:         OnlyKind = "var"; break;
    default: break;
    }

    if (!OnlyKind.empty())
      Checker.diagnoseAndRemoveAttr(attr, diag::attr_only_one_decl_kind,
                                    attr, OnlyKind);
    else if (attr->isDeclModifier())
      Checker.diagnoseAndRemoveAttr(attr, diag::invalid_decl_modifier, attr);
    else
      Checker.diagnoseAndRemoveAttr(attr, diag::invalid_decl_attribute, attr);
  }
  Checker.checkOriginalDefinedInAttrs(D, ODIAttrs);
}

/// Returns true if the given method is an valid implementation of a
/// @dynamicCallable attribute requirement. The method is given to be defined
/// as one of the following: `dynamicallyCall(withArguments:)` or
/// `dynamicallyCall(withKeywordArguments:)`.
bool swift::isValidDynamicCallableMethod(FuncDecl *decl, DeclContext *DC,
                                         bool hasKeywordArguments) {
  auto &ctx = decl->getASTContext();
  // There are two cases to check.
  // 1. `dynamicallyCall(withArguments:)`.
  //    In this case, the method is valid if the argument has type `A` where
  //    `A` conforms to `ExpressibleByArrayLiteral`.
  //    `A.ArrayLiteralElement` and the return type can be arbitrary.
  // 2. `dynamicallyCall(withKeywordArguments:)`
  //    In this case, the method is valid if the argument has type `D` where
  //    `D` conforms to `ExpressibleByDictionaryLiteral` and `D.Key` conforms to
  //    `ExpressibleByStringLiteral`.
  //    `D.Value` and the return type can be arbitrary.

  auto paramList = decl->getParameters();
  if (paramList->size() != 1 || paramList->get(0)->isVariadic()) return false;
  auto argType = paramList->get(0)->getType();

  // If non-keyword (positional) arguments, check that argument type conforms to
  // `ExpressibleByArrayLiteral`.
  if (!hasKeywordArguments) {
    auto arrayLitProto =
      ctx.getProtocol(KnownProtocolKind::ExpressibleByArrayLiteral);
    return (bool)TypeChecker::conformsToProtocol(argType, arrayLitProto, DC,
                                                 ConformanceCheckOptions());
  }
  // If keyword arguments, check that argument type conforms to
  // `ExpressibleByDictionaryLiteral` and that the `Key` associated type
  // conforms to `ExpressibleByStringLiteral`.
  auto stringLitProtocol =
    ctx.getProtocol(KnownProtocolKind::ExpressibleByStringLiteral);
  auto dictLitProto =
    ctx.getProtocol(KnownProtocolKind::ExpressibleByDictionaryLiteral);
  auto dictConf = TypeChecker::conformsToProtocol(argType, dictLitProto, DC,
                                                  ConformanceCheckOptions());
  if (dictConf.isInvalid())
    return false;
  auto keyType = dictConf.getTypeWitnessByName(argType, ctx.Id_Key);
  return (bool)TypeChecker::conformsToProtocol(keyType, stringLitProtocol, DC,
                                               ConformanceCheckOptions());
}

/// Returns true if the given nominal type has a valid implementation of a
/// @dynamicCallable attribute requirement with the given argument name.
static bool hasValidDynamicCallableMethod(NominalTypeDecl *decl,
                                          Identifier argumentName,
                                          bool hasKeywordArgs) {
  auto &ctx = decl->getASTContext();
  auto declType = decl->getDeclaredType();
  DeclNameRef methodName({ ctx, ctx.Id_dynamicallyCall, { argumentName } });
  auto candidates = TypeChecker::lookupMember(decl, declType, methodName);
  if (candidates.empty()) return false;

  // Filter valid candidates.
  candidates.filter([&](LookupResultEntry entry, bool isOuter) {
    auto candidate = cast<FuncDecl>(entry.getValueDecl());
    return isValidDynamicCallableMethod(candidate, decl, hasKeywordArgs);
  });

  // If there are no valid candidates, return false.
  if (candidates.size() == 0) return false;
  return true;
}

void AttributeChecker::
visitDynamicCallableAttr(DynamicCallableAttr *attr) {
  // This attribute is only allowed on nominal types.
  auto decl = cast<NominalTypeDecl>(D);
  auto type = decl->getDeclaredType();

  bool hasValidMethod = false;
  hasValidMethod |=
    hasValidDynamicCallableMethod(decl, Ctx.Id_withArguments,
                                  /*hasKeywordArgs*/ false);
  hasValidMethod |=
    hasValidDynamicCallableMethod(decl, Ctx.Id_withKeywordArguments,
                                  /*hasKeywordArgs*/ true);
  if (!hasValidMethod) {
    diagnose(attr->getLocation(), diag::invalid_dynamic_callable_type, type);
    attr->setInvalid();
  }
}

static bool hasSingleNonVariadicParam(SubscriptDecl *decl,
                                      Identifier expectedLabel,
                                      bool ignoreLabel = false) {
  auto *indices = decl->getIndices();
  if (decl->isInvalid() || indices->size() != 1)
    return false;

  auto *index = indices->get(0);
  if (index->isVariadic() || !index->hasInterfaceType())
    return false;

  if (ignoreLabel) {
    return true;
  }

  return index->getArgumentName() == expectedLabel;
}

/// Returns true if the given subscript method is an valid implementation of
/// the `subscript(dynamicMember:)` requirement for @dynamicMemberLookup.
/// The method is given to be defined as `subscript(dynamicMember:)`.
bool swift::isValidDynamicMemberLookupSubscript(SubscriptDecl *decl,
                                                DeclContext *DC,
                                                bool ignoreLabel) {
  // It could be
  // - `subscript(dynamicMember: {Writable}KeyPath<...>)`; or
  // - `subscript(dynamicMember: String*)`
  return isValidKeyPathDynamicMemberLookup(decl, ignoreLabel) ||
         isValidStringDynamicMemberLookup(decl, DC, ignoreLabel);
}

bool swift::isValidStringDynamicMemberLookup(SubscriptDecl *decl,
                                             DeclContext *DC,
                                             bool ignoreLabel) {
  auto &ctx = decl->getASTContext();
  // There are two requirements:
  // - The subscript method has exactly one, non-variadic parameter.
  // - The parameter type conforms to `ExpressibleByStringLiteral`.
  if (!hasSingleNonVariadicParam(decl, ctx.Id_dynamicMember,
                                 ignoreLabel))
    return false;

  const auto *param = decl->getIndices()->get(0);
  auto paramType = param->getType();

  auto stringLitProto =
    ctx.getProtocol(KnownProtocolKind::ExpressibleByStringLiteral);

  // If this is `subscript(dynamicMember: String*)`
  return (bool)TypeChecker::conformsToProtocol(paramType, stringLitProto, DC,
                                               ConformanceCheckOptions());
}

bool swift::isValidKeyPathDynamicMemberLookup(SubscriptDecl *decl,
                                              bool ignoreLabel) {
  auto &ctx = decl->getASTContext();
  if (!hasSingleNonVariadicParam(decl, ctx.Id_dynamicMember,
                                 ignoreLabel))
    return false;

  const auto *param = decl->getIndices()->get(0);
  if (auto NTD = param->getInterfaceType()->getAnyNominal()) {
    return NTD == ctx.getKeyPathDecl() ||
           NTD == ctx.getWritableKeyPathDecl() ||
           NTD == ctx.getReferenceWritableKeyPathDecl();
  }
  return false;
}

/// The @dynamicMemberLookup attribute is only allowed on types that have at
/// least one subscript member declared like this:
///
/// subscript<KeywordType: ExpressibleByStringLiteral, LookupValue>
///   (dynamicMember name: KeywordType) -> LookupValue { get }
///
/// ... but doesn't care about the mutating'ness of the getter/setter.
/// We just manually check the requirements here.
void AttributeChecker::
visitDynamicMemberLookupAttr(DynamicMemberLookupAttr *attr) {
  // This attribute is only allowed on nominal types.
  auto decl = cast<NominalTypeDecl>(D);
  auto type = decl->getDeclaredType();
  auto &ctx = decl->getASTContext();

  auto emitInvalidTypeDiagnostic = [&](const SourceLoc loc) {
    diagnose(loc, diag::invalid_dynamic_member_lookup_type, type);
    attr->setInvalid();
  };

  // Look up `subscript(dynamicMember:)` candidates.
  DeclNameRef subscriptName(
      { ctx, DeclBaseName::createSubscript(), { ctx.Id_dynamicMember } });
  auto candidates = TypeChecker::lookupMember(decl, type, subscriptName);

  if (!candidates.empty()) {
    // If no candidates are valid, then reject one.
    auto oneCandidate = candidates.front().getValueDecl();
    candidates.filter([&](LookupResultEntry entry, bool isOuter) -> bool {
      auto cand = cast<SubscriptDecl>(entry.getValueDecl());
      return isValidDynamicMemberLookupSubscript(cand, decl);
    });

    if (candidates.empty()) {
      emitInvalidTypeDiagnostic(oneCandidate->getLoc());
    }

    return;
  }

  // If we couldn't find any candidates, it's likely because:
  //
  // 1. We don't have a subscript with `dynamicMember` label.
  // 2. We have a subscript with `dynamicMember` label, but no argument label.
  //
  // Let's do another lookup using just the base name.
  auto newCandidates =
      TypeChecker::lookupMember(decl, type, DeclNameRef::createSubscript());

  // Validate the candidates while ignoring the label.
  newCandidates.filter([&](const LookupResultEntry entry, bool isOuter) {
    auto cand = cast<SubscriptDecl>(entry.getValueDecl());
    return isValidDynamicMemberLookupSubscript(cand, decl,
                                               /*ignoreLabel*/ true);
  });

  // If there were no potentially valid candidates, then throw an error.
  if (newCandidates.empty()) {
    emitInvalidTypeDiagnostic(attr->getLocation());
    return;
  }

  // For each candidate, emit a diagnostic. If we don't have an explicit
  // argument label, then emit a fix-it to suggest the user to add one.
  for (auto cand : newCandidates) {
    auto SD = cast<SubscriptDecl>(cand.getValueDecl());
    auto index = SD->getIndices()->get(0);
    diagnose(SD, diag::invalid_dynamic_member_lookup_type, type);

    // If we have something like `subscript(foo:)` then we want to insert
    // `dynamicMember` before `foo`.
    if (index->getParameterNameLoc().isValid() &&
        index->getArgumentNameLoc().isInvalid()) {
      diagnose(SD, diag::invalid_dynamic_member_subscript)
          .highlight(index->getSourceRange())
          .fixItInsert(index->getParameterNameLoc(), "dynamicMember ");
    }
  }

  attr->setInvalid();
  return;
}

/// Get the innermost enclosing declaration for a declaration.
static Decl *getEnclosingDeclForDecl(Decl *D) {
  // If the declaration is an accessor, treat its storage declaration
  // as the enclosing declaration.
  if (auto *accessor = dyn_cast<AccessorDecl>(D)) {
    return accessor->getStorage();
  }

  return D->getDeclContext()->getInnermostDeclarationDeclContext();
}

void AttributeChecker::visitAvailableAttr(AvailableAttr *attr) {
  if (Ctx.LangOpts.DisableAvailabilityChecking)
    return;

  if (auto *PD = dyn_cast<ProtocolDecl>(D->getDeclContext())) {
    if (auto *VD = dyn_cast<ValueDecl>(D)) {
      if (VD->isProtocolRequirement()) {
        if (attr->isActivePlatform(Ctx) ||
            attr->isLanguageVersionSpecific() ||
            attr->isPackageDescriptionVersionSpecific()) {
          auto versionAvailability = attr->getVersionAvailability(Ctx);
          if (attr->isUnconditionallyUnavailable() ||
              versionAvailability == AvailableVersionComparison::Obsoleted ||
              versionAvailability == AvailableVersionComparison::Unavailable) {
              if (!PD->isObjC()) {
                diagnoseAndRemoveAttr(attr, diag::unavailable_method_non_objc_protocol);
                return;
              }
            }
          }
        }
    }
  }

  if (!attr->hasPlatform() || !attr->isActivePlatform(Ctx) ||
      !attr->Introduced.hasValue()) {
    return;
  }

  // Make sure there isn't a more specific attribute we should be using instead.
  // findMostSpecificActivePlatform() is O(N), so only do this if we're checking
  // an iOS attribute while building for macCatalyst.
  if (attr->Platform == PlatformKind::iOS &&
      isPlatformActive(PlatformKind::macCatalyst, Ctx.LangOpts)) {
    if (attr != D->getAttrs().findMostSpecificActivePlatform(Ctx)) {
      return;
    }
  }

  SourceLoc attrLoc = attr->getLocation();

  Optional<Diag<>> MaybeNotAllowed =
      TypeChecker::diagnosticIfDeclCannotBePotentiallyUnavailable(D);
  if (MaybeNotAllowed.hasValue()) {
    diagnose(attrLoc, MaybeNotAllowed.getValue());
  }

  // Find the innermost enclosing declaration with an availability
  // range annotation and ensure that this attribute's available version range
  // is fully contained within that declaration's range. If there is no such
  // enclosing declaration, then there is nothing to check.
  Optional<AvailabilityContext> EnclosingAnnotatedRange;
  Decl *EnclosingDecl = getEnclosingDeclForDecl(D);

  while (EnclosingDecl) {
    EnclosingAnnotatedRange =
        AvailabilityInference::annotatedAvailableRange(EnclosingDecl, Ctx);

    if (EnclosingAnnotatedRange.hasValue())
      break;

    EnclosingDecl = getEnclosingDeclForDecl(EnclosingDecl);
  }

  if (!EnclosingDecl)
    return;

  AvailabilityContext AttrRange{
      VersionRange::allGTE(attr->Introduced.getValue())};

  if (!AttrRange.isContainedIn(EnclosingAnnotatedRange.getValue())) {
    diagnose(attr->getLocation(), diag::availability_decl_more_than_enclosing);
    diagnose(EnclosingDecl->getLoc(),
             diag::availability_decl_more_than_enclosing_enclosing_here);
  }
}

void AttributeChecker::visitCDeclAttr(CDeclAttr *attr) {
  // Only top-level func decls are currently supported.
  if (D->getDeclContext()->isTypeContext())
    diagnose(attr->getLocation(), diag::cdecl_not_at_top_level);

  // The name must not be empty.
  if (attr->Name.empty())
    diagnose(attr->getLocation(), diag::cdecl_empty_name);
}

void AttributeChecker::visitUnsafeNoObjCTaggedPointerAttr(
                                          UnsafeNoObjCTaggedPointerAttr *attr) {
  // Only class protocols can have the attribute.
  auto proto = dyn_cast<ProtocolDecl>(D);
  if (!proto) {
    diagnose(attr->getLocation(),
             diag::no_objc_tagged_pointer_not_class_protocol);
    attr->setInvalid();
  }
  
  if (!proto->requiresClass()
      && !proto->getAttrs().hasAttribute<ObjCAttr>()) {
    diagnose(attr->getLocation(),
             diag::no_objc_tagged_pointer_not_class_protocol);
    attr->setInvalid();    
  }
}

void AttributeChecker::visitSwiftNativeObjCRuntimeBaseAttr(
                                         SwiftNativeObjCRuntimeBaseAttr *attr) {
  // Only root classes can have the attribute.
  auto theClass = dyn_cast<ClassDecl>(D);
  if (!theClass) {
    diagnose(attr->getLocation(),
             diag::swift_native_objc_runtime_base_not_on_root_class);
    attr->setInvalid();
    return;
  }

  if (theClass->hasSuperclass()) {
    diagnose(attr->getLocation(),
             diag::swift_native_objc_runtime_base_not_on_root_class);
    attr->setInvalid();
    return;
  }
}

void AttributeChecker::visitFinalAttr(FinalAttr *attr) {
  // Reject combining 'final' with 'open'.
  if (auto accessAttr = D->getAttrs().getAttribute<AccessControlAttr>()) {
    if (accessAttr->getAccess() == AccessLevel::Open) {
      diagnose(attr->getLocation(), diag::open_decl_cannot_be_final,
               D->getDescriptiveKind());
      return;
    }
  }

  if (isa<ClassDecl>(D))
    return;

  // 'final' only makes sense in the context of a class declaration.
  // Reject it on global functions, protocols, structs, enums, etc.
  if (!D->getDeclContext()->getSelfClassDecl()) {
    diagnose(attr->getLocation(), diag::member_cannot_be_final)
      .fixItRemove(attr->getRange());

    // Remove the attribute so child declarations are not flagged as final
    // and duplicate the error message.
    D->getAttrs().removeAttribute(attr);
    return;
  }

  // We currently only support final on var/let, func and subscript
  // declarations.
  if (!isa<VarDecl>(D) && !isa<FuncDecl>(D) && !isa<SubscriptDecl>(D)) {
    diagnose(attr->getLocation(), diag::final_not_allowed_here)
      .fixItRemove(attr->getRange());
    return;
  }

  if (auto *accessor = dyn_cast<AccessorDecl>(D)) {
    if (!attr->isImplicit()) {
      unsigned Kind = 2;
      if (auto *VD = dyn_cast<VarDecl>(accessor->getStorage()))
        Kind = VD->isLet() ? 1 : 0;
      diagnose(attr->getLocation(), diag::final_not_on_accessors, Kind)
        .fixItRemove(attr->getRange());
      return;
    }
  }
}

/// Return true if this is a builtin operator that cannot be defined in user
/// code.
static bool isBuiltinOperator(StringRef name, DeclAttribute *attr) {
  return ((isa<PrefixAttr>(attr)  && name == "&") ||   // lvalue to inout
          (isa<PostfixAttr>(attr) && name == "!") ||   // optional unwrapping
          // FIXME: Not actually a builtin operator, but should probably
          // be allowed and accounted for in Sema?
          (isa<PrefixAttr>(attr)  && name == "?") ||
          (isa<PostfixAttr>(attr) && name == "?") ||   // optional chaining
          (isa<InfixAttr>(attr)   && name == "?") ||   // ternary operator
          (isa<PostfixAttr>(attr) && name == ">") ||   // generic argument list
          (isa<PrefixAttr>(attr)  && name == "<") ||   // generic argument list
                                     name == "="  ||   // Assignment
          // FIXME: Should probably be allowed in expression position?
                                     name == "->");
}

void AttributeChecker::checkOperatorAttribute(DeclAttribute *attr) {
  // Check out the operator attributes.  They may be attached to an operator
  // declaration or a function.
  if (auto *OD = dyn_cast<OperatorDecl>(D)) {
    // Reject attempts to define builtin operators.
    if (isBuiltinOperator(OD->getName().str(), attr)) {
      diagnose(D->getStartLoc(), diag::redefining_builtin_operator,
               attr->getAttrName(), OD->getName().str());
      attr->setInvalid();
      return;
    }

    // Otherwise, the attribute is always ok on an operator.
    return;
  }

  // Operators implementations may only be defined as functions.
  auto *FD = dyn_cast<FuncDecl>(D);
  if (!FD) {
    diagnose(D->getLoc(), diag::operator_not_func);
    attr->setInvalid();
    return;
  }

  // Only functions with an operator identifier can be declared with as an
  // operator.
  if (!FD->isOperator()) {
    diagnose(D->getStartLoc(), diag::attribute_requires_operator_identifier,
             attr->getAttrName());
    attr->setInvalid();
    return;
  }

  // Reject attempts to define builtin operators.
  if (isBuiltinOperator(FD->getName().str(), attr)) {
    diagnose(D->getStartLoc(), diag::redefining_builtin_operator,
             attr->getAttrName(), FD->getName().str());
    attr->setInvalid();
    return;
  }

  // Otherwise, must be unary.
  if (!FD->isUnaryOperator()) {
    diagnose(attr->getLocation(), diag::attribute_requires_single_argument,
             attr->getAttrName());
    attr->setInvalid();
    return;
  }
}

void AttributeChecker::visitNSCopyingAttr(NSCopyingAttr *attr) {
  // The @NSCopying attribute is only allowed on stored properties.
  auto *VD = cast<VarDecl>(D);

  // It may only be used on class members.
  auto classDecl = D->getDeclContext()->getSelfClassDecl();
  if (!classDecl) {
    diagnose(attr->getLocation(), diag::nscopying_only_on_class_properties);
    attr->setInvalid();
    return;
  }

  if (!VD->isSettable(VD->getDeclContext())) {
    diagnose(attr->getLocation(), diag::nscopying_only_mutable);
    attr->setInvalid();
    return;
  }

  if (!VD->hasStorage()) {
    diagnose(attr->getLocation(), diag::nscopying_only_stored_property);
    attr->setInvalid();
    return;
  }

  if (VD->hasInterfaceType()) {
    if (TypeChecker::checkConformanceToNSCopying(VD).isInvalid()) {
      attr->setInvalid();
      return;
    }
  }

  assert(VD->getOverriddenDecl() == nullptr &&
         "Can't have value with storage that is an override");

  // Check the type.  It must be an [unchecked]optional, weak, a normal
  // class, AnyObject, or classbound protocol.
  // It must conform to the NSCopying protocol.

}

void AttributeChecker::checkApplicationMainAttribute(DeclAttribute *attr,
                                             Identifier Id_ApplicationDelegate,
                                             Identifier Id_Kit,
                                             Identifier Id_ApplicationMain) {
  // %select indexes for ApplicationMain diagnostics.
  enum : unsigned {
    UIApplicationMainClass,
    NSApplicationMainClass,
  };

  unsigned applicationMainKind;
  if (isa<UIApplicationMainAttr>(attr))
    applicationMainKind = UIApplicationMainClass;
  else if (isa<NSApplicationMainAttr>(attr))
    applicationMainKind = NSApplicationMainClass;
  else
    llvm_unreachable("not an ApplicationMain attr");

  auto *CD = dyn_cast<ClassDecl>(D);

  // The applicant not being a class should have been diagnosed by the early
  // checker.
  if (!CD) return;

  // The class cannot be generic.
  if (CD->isGenericContext()) {
    diagnose(attr->getLocation(),
             diag::attr_generic_ApplicationMain_not_supported,
             applicationMainKind);
    attr->setInvalid();
    return;
  }

  // @XXApplicationMain classes must conform to the XXApplicationDelegate
  // protocol.
  auto *SF = cast<SourceFile>(CD->getModuleScopeContext());
  auto &C = SF->getASTContext();

  auto KitModule = C.getLoadedModule(Id_Kit);
  ProtocolDecl *ApplicationDelegateProto = nullptr;
  if (KitModule) {
    SmallVector<ValueDecl *, 1> decls;
    namelookup::lookupInModule(KitModule, Id_ApplicationDelegate,
                               decls, NLKind::QualifiedLookup,
                               namelookup::ResolutionKind::TypesOnly,
                               SF);
    if (decls.size() == 1)
      ApplicationDelegateProto = dyn_cast<ProtocolDecl>(decls[0]);
  }

  if (!ApplicationDelegateProto ||
      !TypeChecker::conformsToProtocol(CD->getDeclaredType(),
                                       ApplicationDelegateProto, CD, None)) {
    diagnose(attr->getLocation(),
             diag::attr_ApplicationMain_not_ApplicationDelegate,
             applicationMainKind);
    attr->setInvalid();
  }

  if (attr->isInvalid())
    return;

  // Register the class as the main class in the module. If there are multiples
  // they will be diagnosed.
  if (SF->registerMainClass(CD, attr->getLocation()))
    attr->setInvalid();
}

void AttributeChecker::visitNSApplicationMainAttr(NSApplicationMainAttr *attr) {
  auto &C = D->getASTContext();
  checkApplicationMainAttribute(attr,
                                C.getIdentifier("NSApplicationDelegate"),
                                C.getIdentifier("AppKit"),
                                C.getIdentifier("NSApplicationMain"));
}
void AttributeChecker::visitUIApplicationMainAttr(UIApplicationMainAttr *attr) {
  auto &C = D->getASTContext();
  checkApplicationMainAttribute(attr,
                                C.getIdentifier("UIApplicationDelegate"),
                                C.getIdentifier("UIKit"),
                                C.getIdentifier("UIApplicationMain"));
}

/// Determine whether the given context is an extension to an Objective-C class
/// where the class is defined in the Objective-C module and the extension is
/// defined within its module.
static bool isObjCClassExtensionInOverlay(DeclContext *dc) {
  // Check whether we have an extension.
  auto ext = dyn_cast<ExtensionDecl>(dc);
  if (!ext)
    return false;

  // Find the extended class.
  auto classDecl = ext->getSelfClassDecl();
  if (!classDecl)
    return false;

  auto clangLoader = dc->getASTContext().getClangModuleLoader();
  if (!clangLoader) return false;
  return clangLoader->isInOverlayModuleForImportedModule(ext, classDecl);
}

void AttributeChecker::visitRequiredAttr(RequiredAttr *attr) {
  // The required attribute only applies to constructors.
  auto ctor = cast<ConstructorDecl>(D);
  auto parentTy = ctor->getDeclContext()->getDeclaredInterfaceType();
  if (!parentTy) {
    // Constructor outside of nominal type context; we've already complained
    // elsewhere.
    attr->setInvalid();
    return;
  }
  // Only classes can have required constructors.
  if (parentTy->getClassOrBoundGenericClass()) {
    // The constructor must be declared within the class itself.
    // FIXME: Allow an SDK overlay to add a required initializer to a class
    // defined in Objective-C
    if (!isa<ClassDecl>(ctor->getDeclContext()) &&
        !isObjCClassExtensionInOverlay(ctor->getDeclContext())) {
      diagnose(ctor, diag::required_initializer_in_extension, parentTy)
        .highlight(attr->getLocation());
      attr->setInvalid();
      return;
    }
  } else {
    if (!parentTy->hasError()) {
      diagnose(ctor, diag::required_initializer_nonclass, parentTy)
        .highlight(attr->getLocation());
    }
    attr->setInvalid();
    return;
  }
}

static bool hasThrowingFunctionParameter(CanType type) {
  // Only consider throwing function types.
  if (auto fnType = dyn_cast<AnyFunctionType>(type)) {
    return fnType->getExtInfo().throws();
  }

  // Look through tuples.
  if (auto tuple = dyn_cast<TupleType>(type)) {
    for (auto eltType : tuple.getElementTypes()) {
      if (hasThrowingFunctionParameter(eltType))
        return true;
    }
    return false;
  }

  // Suppress diagnostics in the presence of errors.
  if (type->hasError()) {
    return true;
  }

  return false;
}

void AttributeChecker::visitRethrowsAttr(RethrowsAttr *attr) {
  // 'rethrows' only applies to functions that take throwing functions
  // as parameters.
  auto fn = cast<AbstractFunctionDecl>(D);
  for (auto param : *fn->getParameters()) {
    if (hasThrowingFunctionParameter(param->getType()
            ->lookThroughAllOptionalTypes()
            ->getCanonicalType()))
      return;
  }

  diagnose(attr->getLocation(), diag::rethrows_without_throwing_parameter);
  attr->setInvalid();
}

/// Collect all used generic parameter types from a given type.
static void collectUsedGenericParameters(
    Type Ty, SmallPtrSetImpl<TypeBase *> &ConstrainedGenericParams) {
  if (!Ty)
    return;

  if (!Ty->hasTypeParameter())
    return;

  // Add used generic parameters/archetypes.
  Ty.visit([&](Type Ty) {
    if (auto GP = dyn_cast<GenericTypeParamType>(Ty->getCanonicalType())) {
      ConstrainedGenericParams.insert(GP);
    }
  });
}

/// Perform some sanity checks for the requirements provided by
/// the @_specialize attribute.
static void checkSpecializeAttrRequirements(
    SpecializeAttr *attr,
    AbstractFunctionDecl *FD,
    const SmallPtrSet<TypeBase *, 4> &constrainedGenericParams,
    ASTContext &ctx) {
  auto genericSig = FD->getGenericSignature();

  if (!attr->isFullSpecialization())
    return;

  if (constrainedGenericParams.size() == genericSig->getGenericParams().size())
    return;

  ctx.Diags.diagnose(
      attr->getLocation(), diag::specialize_attr_type_parameter_count_mismatch,
      genericSig->getGenericParams().size(), constrainedGenericParams.size(),
      constrainedGenericParams.size() < genericSig->getGenericParams().size());

  if (constrainedGenericParams.size() < genericSig->getGenericParams().size()) {
    // Figure out which archetypes are not constrained.
    for (auto gp : genericSig->getGenericParams()) {
      if (constrainedGenericParams.count(gp->getCanonicalType().getPointer()))
        continue;
      auto gpDecl = gp->getDecl();
      if (gpDecl) {
        ctx.Diags.diagnose(attr->getLocation(),
                           diag::specialize_attr_missing_constraint,
                           gpDecl->getFullName());
      }
    }
  }
}

/// Require that the given type either not involve type parameters or be
/// a type parameter.
static bool diagnoseIndirectGenericTypeParam(SourceLoc loc, Type type,
                                             TypeRepr *typeRepr) {
  if (type->hasTypeParameter() && !type->is<GenericTypeParamType>()) {
    type->getASTContext().Diags.diagnose(
        loc,
        diag::specialize_attr_only_generic_param_req)
      .highlight(typeRepr->getSourceRange());
    return true;
  }

  return false;
}

/// Type check that a set of requirements provided by @_specialize.
/// Store the set of requirements in the attribute.
void AttributeChecker::visitSpecializeAttr(SpecializeAttr *attr) {
  DeclContext *DC = D->getDeclContext();
  auto *FD = cast<AbstractFunctionDecl>(D);
  auto genericSig = FD->getGenericSignature();
  auto *trailingWhereClause = attr->getTrailingWhereClause();

  if (!trailingWhereClause) {
    // Report a missing "where" clause.
    diagnose(attr->getLocation(), diag::specialize_missing_where_clause);
    return;
  }

  if (trailingWhereClause->getRequirements().empty()) {
    // Report an empty "where" clause.
    diagnose(attr->getLocation(), diag::specialize_empty_where_clause);
    return;
  }

  if (!genericSig) {
    // Only generic functions are permitted to have trailing where clauses.
    diagnose(attr->getLocation(),
             diag::specialize_attr_nongeneric_trailing_where,
             FD->getFullName())
        .highlight(trailingWhereClause->getSourceRange());
    return;
  }

  // Form a new generic signature based on the old one.
  GenericSignatureBuilder Builder(D->getASTContext());

  // First, add the old generic signature.
  Builder.addGenericSignature(genericSig);

  // Set of generic parameters being constrained. It is used to
  // determine if a full specialization misses requirements for
  // some of the generic parameters.
  SmallPtrSet<TypeBase *, 4> constrainedGenericParams;

  // Go over the set of requirements, adding them to the builder.
  WhereClauseOwner(FD, attr).visitRequirements(TypeResolutionStage::Interface,
      [&](const Requirement &req, RequirementRepr *reqRepr) {
        // Collect all of the generic parameters used by these types.
        switch (req.getKind()) {
        case RequirementKind::Conformance:
        case RequirementKind::SameType:
        case RequirementKind::Superclass:
          collectUsedGenericParameters(req.getSecondType(),
                                       constrainedGenericParams);
          LLVM_FALLTHROUGH;

        case RequirementKind::Layout:
          collectUsedGenericParameters(req.getFirstType(),
                                       constrainedGenericParams);
          break;
        }

        // Check additional constraints.
        // FIXME: These likely aren't fundamental limitations.
        switch (req.getKind()) {
        case RequirementKind::SameType: {
          bool firstHasTypeParameter = req.getFirstType()->hasTypeParameter();
          bool secondHasTypeParameter = req.getSecondType()->hasTypeParameter();

          // Exactly one type can have a type parameter.
          if (firstHasTypeParameter == secondHasTypeParameter) {
            diagnose(attr->getLocation(),
                     firstHasTypeParameter
                       ? diag::specialize_attr_non_concrete_same_type_req
                       : diag::specialize_attr_only_one_concrete_same_type_req)
              .highlight(reqRepr->getSourceRange());
            return false;
          }

          // We either need a fully-concrete type or a generic type parameter.
          if (diagnoseIndirectGenericTypeParam(attr->getLocation(),
                                               req.getFirstType(),
                                               reqRepr->getFirstTypeRepr()) ||
              diagnoseIndirectGenericTypeParam(attr->getLocation(),
                                               req.getSecondType(),
                                               reqRepr->getSecondTypeRepr())) {
            return false;
          }
          break;
        }

        case RequirementKind::Superclass:
          diagnose(attr->getLocation(),
                   diag::specialize_attr_non_protocol_type_constraint_req)
            .highlight(reqRepr->getSourceRange());
          return false;

        case RequirementKind::Conformance:
          if (diagnoseIndirectGenericTypeParam(attr->getLocation(),
                                               req.getFirstType(),
                                               reqRepr->getSubjectRepr())) {
            return false;
          }

          if (!req.getSecondType()->is<ProtocolType>()) {
            diagnose(attr->getLocation(),
                     diag::specialize_attr_non_protocol_type_constraint_req)
              .highlight(reqRepr->getSourceRange());
            return false;
          }

          diagnose(attr->getLocation(),
                   diag::specialize_attr_unsupported_kind_of_req)
            .highlight(reqRepr->getSourceRange());

          return false;

        case RequirementKind::Layout:
          if (diagnoseIndirectGenericTypeParam(attr->getLocation(),
                                               req.getFirstType(),
                                               reqRepr->getSubjectRepr())) {
            return false;
          }
          break;
        }

        // Add the requirement to the generic signature builder.
        using FloatingRequirementSource =
          GenericSignatureBuilder::FloatingRequirementSource;
        Builder.addRequirement(req, reqRepr,
                               FloatingRequirementSource::forExplicit(reqRepr),
                               nullptr, DC->getParentModule());
        return false;
      });

  // Check the validity of provided requirements.
  checkSpecializeAttrRequirements(attr, FD, constrainedGenericParams, Ctx);

  // Check the result.
  auto specializedSig = std::move(Builder).computeGenericSignature(
      attr->getLocation(),
      /*allowConcreteGenericParams=*/true);
  attr->setSpecializedSignature(specializedSig);
}

void AttributeChecker::visitFixedLayoutAttr(FixedLayoutAttr *attr) {
  if (isa<StructDecl>(D)) {
    diagnose(attr->getLocation(), diag::fixed_layout_struct)
      .fixItReplace(attr->getRange(), "@frozen");
  }

  auto *VD = cast<ValueDecl>(D);

  if (VD->getFormalAccess() < AccessLevel::Public &&
      !VD->getAttrs().hasAttribute<UsableFromInlineAttr>()) {
    diagnoseAndRemoveAttr(attr, diag::fixed_layout_attr_on_internal_type,
                          VD->getFullName(), VD->getFormalAccess());
  }
}

void AttributeChecker::visitUsableFromInlineAttr(UsableFromInlineAttr *attr) {
  auto *VD = cast<ValueDecl>(D);

  // FIXME: Once protocols can contain nominal types, do we want to allow
  // these nominal types to have access control (and also @usableFromInline)?
  if (isa<ProtocolDecl>(VD->getDeclContext())) {
    diagnoseAndRemoveAttr(attr, diag::usable_from_inline_attr_in_protocol);
    return;
  }

  // @usableFromInline can only be applied to internal declarations.
  if (VD->getFormalAccess() != AccessLevel::Internal) {
    diagnoseAndRemoveAttr(attr,
                          diag::usable_from_inline_attr_with_explicit_access,
                          VD->getFullName(),
                          VD->getFormalAccess());
    return;
  }

  // On internal declarations, @inlinable implies @usableFromInline.
  if (VD->getAttrs().hasAttribute<InlinableAttr>()) {
    if (Ctx.isSwiftVersionAtLeast(4,2))
      diagnoseAndRemoveAttr(attr, diag::inlinable_implies_usable_from_inline);
    return;
  }
}

void AttributeChecker::visitInlinableAttr(InlinableAttr *attr) {
  // @inlinable cannot be applied to stored properties.
  //
  // If the type is fixed-layout, the accessors are inlinable anyway;
  // if the type is resilient, the accessors cannot be inlinable
  // because clients cannot directly access storage.
  if (auto *VD = dyn_cast<VarDecl>(D)) {
    if (VD->hasStorage() || VD->getAttrs().hasAttribute<LazyAttr>()) {
      diagnoseAndRemoveAttr(attr,
                            diag::attribute_invalid_on_stored_property,
                            attr);
      return;
    }
  }

  auto *VD = cast<ValueDecl>(D);

  // Calls to dynamically-dispatched declarations are never devirtualized,
  // so marking them as @inlinable does not make sense.
  if (VD->isDynamic()) {
    diagnoseAndRemoveAttr(attr, diag::inlinable_dynamic_not_supported);
    return;
  }

  // @inlinable can only be applied to public or internal declarations.
  auto access = VD->getFormalAccess();
  if (access < AccessLevel::Internal) {
    diagnoseAndRemoveAttr(attr, diag::inlinable_decl_not_public,
                          VD->getBaseName(),
                          access);
    return;
  }

  // @inlinable cannot be applied to deinitializers in resilient classes.
  if (auto *DD = dyn_cast<DestructorDecl>(D)) {
    if (auto *CD = dyn_cast<ClassDecl>(DD->getDeclContext())) {
      if (CD->isResilient()) {
        diagnoseAndRemoveAttr(attr, diag::inlinable_resilient_deinit);
        return;
      }
    }
  }
}

void AttributeChecker::visitOptimizeAttr(OptimizeAttr *attr) {
  if (auto *VD = dyn_cast<VarDecl>(D)) {
    if (VD->hasStorage()) {
      diagnoseAndRemoveAttr(attr,
                            diag::attribute_invalid_on_stored_property,
                            attr);
      return;
    }
  }
}

void AttributeChecker::visitDiscardableResultAttr(DiscardableResultAttr *attr) {
  if (auto *FD = dyn_cast<FuncDecl>(D)) {
    if (auto result = FD->getResultInterfaceType()) {
      auto resultIsVoid = result->isVoid();
      if (resultIsVoid || result->isUninhabited()) {
        diagnoseAndRemoveAttr(attr,
                              diag::discardable_result_on_void_never_function,
                              resultIsVoid);
      }
    }
  }
}

/// Lookup the replaced decl in the replacments scope.
static void lookupReplacedDecl(DeclNameRef replacedDeclName,
                               const DynamicReplacementAttr *attr,
                               const ValueDecl *replacement,
                               SmallVectorImpl<ValueDecl *> &results) {
  auto *declCtxt = replacement->getDeclContext();

  // Look at the accessors' storage's context.
  if (auto *accessor = dyn_cast<AccessorDecl>(replacement)) {
    auto *storage = accessor->getStorage();
    declCtxt = storage->getDeclContext();
  }

  auto *moduleScopeCtxt = declCtxt->getModuleScopeContext();
  if (isa<FileUnit>(declCtxt)) {
    auto &ctx = declCtxt->getASTContext();
    auto descriptor = UnqualifiedLookupDescriptor(
        replacedDeclName, moduleScopeCtxt, attr->getLocation());
    auto lookup = evaluateOrDefault(ctx.evaluator,
                                    UnqualifiedLookupRequest{descriptor}, {});
    for (auto entry : lookup) {
      results.push_back(entry.getValueDecl());
    }
    return;
  }

  assert(declCtxt->isTypeContext());
  auto typeCtx = dyn_cast<NominalTypeDecl>(declCtxt->getAsDecl());
  if (!typeCtx)
    typeCtx = cast<ExtensionDecl>(declCtxt->getAsDecl())->getExtendedNominal();

  if (typeCtx)
    moduleScopeCtxt->lookupQualified({typeCtx}, replacedDeclName,
                                     NL_QualifiedDefault, results);
}

/// Remove any argument labels from the interface type of the given value that
/// are extraneous from the type system's point of view, producing the
/// type to compare against for the purposes of dynamic replacement.
static Type getDynamicComparisonType(ValueDecl *value) {
  unsigned numArgumentLabels = 0;

  if (isa<AbstractFunctionDecl>(value)) {
    ++numArgumentLabels;

    if (value->getDeclContext()->isTypeContext())
      ++numArgumentLabels;
  } else if (isa<SubscriptDecl>(value)) {
    ++numArgumentLabels;
  }

  auto interfaceType = value->getInterfaceType();
  return interfaceType->removeArgumentLabels(numArgumentLabels);
}

static FuncDecl *findReplacedAccessor(DeclNameRef replacedVarName,
                                      AccessorDecl *replacement,
                                      DynamicReplacementAttr *attr,
                                      ASTContext &ctx) {

  // Retrieve the replaced abstract storage decl.
  SmallVector<ValueDecl *, 4> results;
  lookupReplacedDecl(replacedVarName, attr, replacement, results);

  // Filter out any accessors that won't work.
  if (!results.empty()) {
    auto replacementStorage = replacement->getStorage();
    Type replacementStorageType = getDynamicComparisonType(replacementStorage);
    results.erase(std::remove_if(results.begin(), results.end(),
        [&](ValueDecl *result) {
          // Protocol requirements are not replaceable.
          if (isa<ProtocolDecl>(result->getDeclContext()))
            return true;
          // Check for static/instance mismatch.
          if (result->isStatic() != replacementStorage->isStatic())
            return true;

          // Check for type mismatch.
          auto resultType = getDynamicComparisonType(result);
          if (!resultType->isEqual(replacementStorageType) &&
              !resultType->matches(
                  replacementStorageType,
                  TypeMatchFlags::AllowCompatibleOpaqueTypeArchetypes)) {
            return true;
          }

          return false;
        }),
        results.end());
  }

  auto &Diags = ctx.Diags;
  if (results.empty()) {
    Diags.diagnose(attr->getLocation(),
                   diag::dynamic_replacement_accessor_not_found,
                   replacedVarName);
    attr->setInvalid();
    return nullptr;
  }

  if (results.size() > 1) {
    Diags.diagnose(attr->getLocation(),
                   diag::dynamic_replacement_accessor_ambiguous,
                   replacedVarName);
    for (auto result : results) {
      Diags.diagnose(result,
                     diag::dynamic_replacement_accessor_ambiguous_candidate,
                     result->getModuleContext()->getFullName());
    }
    attr->setInvalid();
    return nullptr;
  }

  assert(!isa<FuncDecl>(results[0]));
  
  auto *origStorage = cast<AbstractStorageDecl>(results[0]);
  if (!origStorage->isDynamic()) {
    Diags.diagnose(attr->getLocation(),
                   diag::dynamic_replacement_accessor_not_dynamic,
                   origStorage->getFullName());
    attr->setInvalid();
    return nullptr;
  }

  // Find the accessor in the replaced storage decl.
  auto *origAccessor = origStorage->getOpaqueAccessor(
      replacement->getAccessorKind());
  if (!origAccessor)
    return nullptr;

  if (origAccessor->isImplicit() &&
      !(origStorage->getReadImpl() == ReadImplKind::Stored &&
        origStorage->getWriteImpl() == WriteImplKind::Stored)) {
    Diags.diagnose(attr->getLocation(),
                   diag::dynamic_replacement_accessor_not_explicit,
                   (unsigned)origAccessor->getAccessorKind(),
                   origStorage->getFullName());
    attr->setInvalid();
    return nullptr;
  }

  return origAccessor;
}

static AbstractFunctionDecl *
findReplacedFunction(DeclNameRef replacedFunctionName,
                     const AbstractFunctionDecl *replacement,
                     DynamicReplacementAttr *attr, DiagnosticEngine *Diags) {

  // Note: we might pass a constant attribute when typechecker is nullptr.
  // Any modification to attr must be guarded by a null check on TC.
  //
  SmallVector<ValueDecl *, 4> results;
  lookupReplacedDecl(replacedFunctionName, attr, replacement, results);

  for (auto *result : results) {
    // Protocol requirements are not replaceable.
    if (isa<ProtocolDecl>(result->getDeclContext()))
      continue;
    // Check for static/instance mismatch.
    if (result->isStatic() != replacement->isStatic())
      continue;

    auto resultTy = result->getInterfaceType();
    auto replaceTy = replacement->getInterfaceType();
    TypeMatchOptions matchMode = TypeMatchFlags::AllowABICompatible;
    matchMode |= TypeMatchFlags::AllowCompatibleOpaqueTypeArchetypes;
    if (resultTy->matches(replaceTy, matchMode)) {
      if (!result->isDynamic()) {
        if (Diags) {
          Diags->diagnose(attr->getLocation(),
                          diag::dynamic_replacement_function_not_dynamic,
                          result->getFullName());
          attr->setInvalid();
        }
        return nullptr;
      }
      return cast<AbstractFunctionDecl>(result);
    }
  }

  if (!Diags)
    return nullptr;

  if (results.empty()) {
    Diags->diagnose(attr->getLocation(),
                    diag::dynamic_replacement_function_not_found,
                    replacedFunctionName);
  } else {
    Diags->diagnose(attr->getLocation(),
                    diag::dynamic_replacement_function_of_type_not_found,
                    replacedFunctionName,
                    replacement->getInterfaceType()->getCanonicalType());

    for (auto *result : results) {
      Diags->diagnose(SourceLoc(),
                      diag::dynamic_replacement_found_function_of_type,
                      result->getFullName(),
                      result->getInterfaceType()->getCanonicalType());
    }
  }
  attr->setInvalid();
  return nullptr;
}

static AbstractStorageDecl *
findReplacedStorageDecl(DeclNameRef replacedFunctionName,
                        const AbstractStorageDecl *replacement,
                        const DynamicReplacementAttr *attr) {

  SmallVector<ValueDecl *, 4> results;
  lookupReplacedDecl(replacedFunctionName, attr, replacement, results);

  for (auto *result : results) {
    // Check for static/instance mismatch.
    if (result->isStatic() != replacement->isStatic())
      continue;
    auto resultTy = result->getInterfaceType();
    auto replaceTy = replacement->getInterfaceType();
    TypeMatchOptions matchMode = TypeMatchFlags::AllowABICompatible;
    matchMode |= TypeMatchFlags::AllowCompatibleOpaqueTypeArchetypes;
    if (resultTy->matches(replaceTy, matchMode)) {
      if (!result->isDynamic()) {
        return nullptr;
      }
      return cast<AbstractStorageDecl>(result);
    }
  }
  return nullptr;
}

void AttributeChecker::visitDynamicReplacementAttr(DynamicReplacementAttr *attr) {
  assert(isa<AbstractFunctionDecl>(D) || isa<AbstractStorageDecl>(D));
  auto *replacement = cast<ValueDecl>(D);

  if (!isa<ExtensionDecl>(replacement->getDeclContext()) &&
      !replacement->getDeclContext()->isModuleScopeContext()) {
    diagnose(attr->getLocation(), diag::dynamic_replacement_not_in_extension,
             replacement->getBaseName());
    attr->setInvalid();
    return;
  }

  if (replacement->isNativeDynamic()) {
    diagnose(attr->getLocation(), diag::dynamic_replacement_must_not_be_dynamic,
             replacement->getBaseName());
    attr->setInvalid();
    return;
  }

  auto *original = replacement->getDynamicallyReplacedDecl();
  if (!original) {
    attr->setInvalid();
    return;
  }

  if (original->isObjC() && !replacement->isObjC()) {
    diagnose(attr->getLocation(),
             diag::dynamic_replacement_replacement_not_objc_dynamic,
             replacement->getFullName());
    attr->setInvalid();
  }
  if (!original->isObjC() && replacement->isObjC()) {
    diagnose(attr->getLocation(),
             diag::dynamic_replacement_replaced_not_objc_dynamic,
             original->getFullName());
    attr->setInvalid();
  }

  if (auto *CD = dyn_cast<ConstructorDecl>(replacement)) {
    auto *attr = CD->getAttrs().getAttribute<DynamicReplacementAttr>();
    auto replacedIsConvenienceInit =
        cast<ConstructorDecl>(original)->isConvenienceInit();
    if (replacedIsConvenienceInit &&!CD->isConvenienceInit()) {
      diagnose(attr->getLocation(),
               diag::dynamic_replacement_replaced_constructor_is_convenience,
               attr->getReplacedFunctionName());
    } else if (!replacedIsConvenienceInit && CD->isConvenienceInit()) {
      diagnose(
          attr->getLocation(),
          diag::dynamic_replacement_replaced_constructor_is_not_convenience,
          attr->getReplacedFunctionName());
    }
  }
}

llvm::Expected<bool>
TypeEraserHasViableInitRequest::evaluate(Evaluator &evaluator,
                                         TypeEraserAttr *attr,
                                         ProtocolDecl *protocol) const {
  auto &ctx = protocol->getASTContext();
  auto &diags = ctx.Diags;
  TypeLoc &typeEraserLoc = attr->getTypeEraserLoc();
  TypeRepr *typeEraserRepr = typeEraserLoc.getTypeRepr();
  DeclContext *dc = protocol->getDeclContext();
  Type protocolType = protocol->getDeclaredType();

  // Get the NominalTypeDecl for the type eraser.
  Type typeEraser = typeEraserLoc.getType();
  if (!typeEraser && typeEraserRepr) {
    auto resolution = TypeResolution::forContextual(protocol);
    typeEraser = resolution.resolveType(typeEraserRepr, /*options=*/None);
    typeEraserLoc.setType(typeEraser);
  }

  if (typeEraser->hasError())
    return false;

  // The type eraser must be a concrete nominal type
  auto nominalTypeDecl = typeEraser->getAnyNominal();
  if (auto typeAliasDecl = dyn_cast_or_null<TypeAliasDecl>(nominalTypeDecl))
    nominalTypeDecl = typeAliasDecl->getUnderlyingType()->getAnyNominal();

  if (!nominalTypeDecl || isa<ProtocolDecl>(nominalTypeDecl)) {
    diags.diagnose(typeEraserLoc.getLoc(), diag::non_nominal_type_eraser);
    return false;
  }

  // The nominal type must be accessible wherever the protocol is accessible
  if (nominalTypeDecl->getFormalAccess() < protocol->getFormalAccess()) {
    diags.diagnose(typeEraserLoc.getLoc(), diag::type_eraser_not_accessible,
                   nominalTypeDecl->getFormalAccess(), nominalTypeDecl->getName(),
                   protocolType, protocol->getFormalAccess());
    diags.diagnose(nominalTypeDecl->getLoc(), diag::type_eraser_declared_here);
    return false;
  }

  // The type eraser must conform to the annotated protocol
  if (!TypeChecker::conformsToProtocol(typeEraser, protocol, dc, None)) {
    diags.diagnose(typeEraserLoc.getLoc(), diag::type_eraser_does_not_conform,
                   typeEraser, protocolType);
    diags.diagnose(nominalTypeDecl->getLoc(), diag::type_eraser_declared_here);
    return false;
  }

  // The type eraser must have an init of the form init<T: Protocol>(erasing: T)
  auto lookupResult = TypeChecker::lookupMember(dc, typeEraser,
                                                DeclNameRef::createConstructor());

  // Keep track of unviable init candidates for diagnostics
  enum class UnviableReason {
    Failable,
    UnsatisfiedRequirements,
    Inaccessible,
  };
  SmallVector<std::tuple<ConstructorDecl *, UnviableReason, Type>, 2> unviable;

  bool foundMatch = llvm::any_of(lookupResult, [&](const LookupResultEntry &entry) {
    auto *init = cast<ConstructorDecl>(entry.getValueDecl());
    if (!init->isGeneric() || init->getGenericParams()->size() != 1)
      return false;

    auto genericSignature = init->getGenericSignature();
    auto genericParamType = genericSignature->getInnermostGenericParams().front();

    // Fow now, only allow one parameter.
    auto params = init->getParameters();
    if (params->size() != 1)
      return false;

    // The parameter must have the form `erasing: T` where T conforms to the protocol.
    ParamDecl *param = *init->getParameters()->begin();
    if (param->getArgumentName() != ctx.Id_erasing ||
        !param->getInterfaceType()->isEqual(genericParamType) ||
        !genericSignature->conformsToProtocol(genericParamType, protocol))
      return false;

    // Allow other constraints as long as the init can be called with any
    // type conforming to the annotated protocol. We will check this by
    // substituting the protocol's Self type for the generic arg and check that
    // the requirements in the generic signature are satisfied.
    auto baseMap =
        typeEraser->getContextSubstitutionMap(nominalTypeDecl->getParentModule(),
                                              nominalTypeDecl);
    QuerySubstitutionMap getSubstitution{baseMap};
    auto subMap = SubstitutionMap::get(
        genericSignature,
        [&](SubstitutableType *type) -> Type {
          if (type->isEqual(genericParamType))
            return protocol->getSelfTypeInContext();

          return getSubstitution(type);
        },
        TypeChecker::LookUpConformance(dc));

    // Use invalid 'SourceLoc's to suppress diagnostics.
    auto result = TypeChecker::checkGenericArguments(
          protocol, SourceLoc(), SourceLoc(), typeEraser,
          genericSignature->getGenericParams(),
          genericSignature->getRequirements(),
          QuerySubstitutionMap{subMap},
          TypeChecker::LookUpConformance(dc),
          None);

    if (result != RequirementCheckResult::Success) {
      unviable.push_back(
          std::make_tuple(init, UnviableReason::UnsatisfiedRequirements,
                          genericParamType));
      return false;
    }

    if (init->isFailable()) {
      unviable.push_back(
          std::make_tuple(init, UnviableReason::Failable, genericParamType));
      return false;
    }

    if (init->getFormalAccess() < protocol->getFormalAccess()) {
      unviable.push_back(
          std::make_tuple(init, UnviableReason::Inaccessible, genericParamType));
      return false;
    }

    return true;
  });

  if (!foundMatch) {
    if (unviable.empty()) {
      diags.diagnose(attr->getLocation(), diag::type_eraser_missing_init,
                     typeEraser, protocol->getName().str());
      diags.diagnose(nominalTypeDecl->getLoc(), diag::type_eraser_declared_here);
      return false;
    }

    diags.diagnose(attr->getLocation(), diag::type_eraser_unviable_init,
                   typeEraser, protocol->getName().str());
    for (auto &candidate: unviable) {
      auto init = std::get<0>(candidate);
      auto reason = std::get<1>(candidate);
      auto genericParamType = std::get<2>(candidate);

      switch (reason) {
      case UnviableReason::Failable:
        diags.diagnose(init->getLoc(), diag::type_eraser_failable_init);
        break;
      case UnviableReason::UnsatisfiedRequirements:
        diags.diagnose(init->getLoc(),
                       diag::type_eraser_init_unsatisfied_requirements,
                       genericParamType, protocol->getName().str());
        break;
      case UnviableReason::Inaccessible:
        diags.diagnose(init->getLoc(), diag::type_eraser_init_not_accessible,
                       init->getFormalAccess(), protocolType,
                       protocol->getFormalAccess());
        break;
      }
    }
    return false;
  }

  return true;
}

void AttributeChecker::visitTypeEraserAttr(TypeEraserAttr *attr) {
  assert(isa<ProtocolDecl>(D));
  // Invoke the request.
  (void)attr->hasViableTypeEraserInit(cast<ProtocolDecl>(D));
}

void AttributeChecker::visitImplementsAttr(ImplementsAttr *attr) {
  TypeLoc &ProtoTypeLoc = attr->getProtocolType();

  DeclContext *DC = D->getDeclContext();

  Type T = ProtoTypeLoc.getType();
  if (!T && ProtoTypeLoc.getTypeRepr()) {
    TypeResolutionOptions options = None;
    options |= TypeResolutionFlags::AllowUnboundGenerics;

    auto resolution = TypeResolution::forContextual(DC);
    T = resolution.resolveType(ProtoTypeLoc.getTypeRepr(), options);
    ProtoTypeLoc.setType(T);
  }

  // Definite error-types were already diagnosed in resolveType.
  if (T->hasError())
    return;

  // Check that we got a ProtocolType.
  if (auto PT = T->getAs<ProtocolType>()) {
    ProtocolDecl *PD = PT->getDecl();

    // Check that the ProtocolType has the specified member.
    LookupResult R =
        TypeChecker::lookupMember(PD->getDeclContext(), PT,
                                  DeclNameRef(attr->getMemberName()));
    if (!R) {
      diagnose(attr->getLocation(),
               diag::implements_attr_protocol_lacks_member,
               PD->getBaseName(), attr->getMemberName())
        .highlight(attr->getMemberNameLoc().getSourceRange());
    }

    // Check that the decl we're decorating is a member of a type that actually
    // conforms to the specified protocol.
    NominalTypeDecl *NTD = DC->getSelfNominalTypeDecl();
    SmallVector<ProtocolConformance *, 2> conformances;
    if (!NTD->lookupConformance(DC->getParentModule(), PD, conformances)) {
      diagnose(attr->getLocation(),
               diag::implements_attr_protocol_not_conformed_to,
               NTD->getFullName(), PD->getFullName())
        .highlight(ProtoTypeLoc.getTypeRepr()->getSourceRange());
    }

  } else {
    diagnose(attr->getLocation(), diag::implements_attr_non_protocol_type)
      .highlight(ProtoTypeLoc.getTypeRepr()->getSourceRange());
  }
}

void AttributeChecker::visitFrozenAttr(FrozenAttr *attr) {
  if (auto *ED = dyn_cast<EnumDecl>(D)) {
    if (!ED->getModuleContext()->isResilient()) {
      attr->setInvalid();
      return;
    }

    if (ED->getFormalAccess() < AccessLevel::Public &&
        !ED->getAttrs().hasAttribute<UsableFromInlineAttr>()) {
      diagnoseAndRemoveAttr(attr, diag::enum_frozen_nonpublic, attr);
      return;
    }
  }

  auto *VD = cast<ValueDecl>(D);

  if (VD->getFormalAccess() < AccessLevel::Public &&
      !VD->getAttrs().hasAttribute<UsableFromInlineAttr>()) {
    diagnoseAndRemoveAttr(attr, diag::frozen_attr_on_internal_type,
                          VD->getFullName(), VD->getFormalAccess());
  }
}

void AttributeChecker::visitCustomAttr(CustomAttr *attr) {
  auto dc = D->getDeclContext();

  // Figure out which nominal declaration this custom attribute refers to.
  auto nominal = evaluateOrDefault(
    Ctx.evaluator, CustomAttrNominalRequest{attr, dc}, nullptr);

  // If there is no nominal type with this name, complain about this being
  // an unknown attribute.
  if (!nominal) {
    std::string typeName;
    if (auto typeRepr = attr->getTypeLoc().getTypeRepr()) {
      llvm::raw_string_ostream out(typeName);
      typeRepr->print(out);
    } else {
      typeName = attr->getTypeLoc().getType().getString();
    }

    diagnose(attr->getLocation(), diag::unknown_attribute, typeName);
    attr->setInvalid();
    return;
  }

  // If the nominal type is a property wrapper type, we can be delegating
  // through a property.
  if (nominal->getPropertyWrapperTypeInfo()) {
    // property wrappers can only be applied to variables
    if (!isa<VarDecl>(D) || isa<ParamDecl>(D)) {
      diagnose(attr->getLocation(),
               diag::property_wrapper_attribute_not_on_property,
               nominal->getFullName());
      attr->setInvalid();
      return;
    }

    return;
  }

  // If the nominal type is a function builder type, verify that D is a
  // function, storage with an explicit getter, or parameter of function type.
  if (nominal->getAttrs().hasAttribute<FunctionBuilderAttr>()) {
    ValueDecl *decl;
    if (auto param = dyn_cast<ParamDecl>(D)) {
      decl = param;
    } else if (auto func = dyn_cast<FuncDecl>(D)) {
      decl = func;
    } else if (auto storage = dyn_cast<AbstractStorageDecl>(D)) {
      decl = storage;

      // Check whether this is a property without an explicit getter.
      auto shouldDiagnose = [&]() -> bool {
        auto getter = storage->getParsedAccessor(AccessorKind::Get);
        if (!getter)
          return true;

        // Module interfaces don't print bodies for all getters, so allow getters
        // that don't have a body if we're compiling a module interface.
        SourceFile *parent = storage->getDeclContext()->getParentSourceFile();
        bool isInInterface = parent && parent->Kind == SourceFileKind::Interface;
        if (!isInInterface && !getter->hasBody())
          return true;

        return false;
      };

      if (shouldDiagnose()) {
        diagnose(attr->getLocation(),
                 diag::function_builder_attribute_on_storage_without_getter,
                 nominal->getFullName(),
                 isa<SubscriptDecl>(storage) ? 0
                   : storage->getDeclContext()->isTypeContext() ? 1
                   : cast<VarDecl>(storage)->isLet() ? 2 : 3);
        attr->setInvalid();
        return;
      }
    } else {
      diagnose(attr->getLocation(),
               diag::function_builder_attribute_not_allowed_here,
               nominal->getFullName());
      attr->setInvalid();
      return;
    }

    // Diagnose and ignore arguments.
    if (attr->getArg()) {
      diagnose(attr->getLocation(), diag::function_builder_arguments)
        .highlight(attr->getArg()->getSourceRange());
    }

    // Complain if this isn't the primary function-builder attribute.
    auto attached = decl->getAttachedFunctionBuilder();
    if (attached != attr) {
      diagnose(attr->getLocation(), diag::function_builder_multiple,
               isa<ParamDecl>(decl));
      diagnose(attached->getLocation(), diag::previous_function_builder_here);
      attr->setInvalid();
      return;
    } else {
      // Force any diagnostics associated with computing the function-builder
      // type.
      (void) decl->getFunctionBuilderType();
    }

    return;
  }

  diagnose(attr->getLocation(), diag::nominal_type_not_attribute,
           nominal->getDescriptiveKind(), nominal->getFullName());
  nominal->diagnose(diag::decl_declared_here, nominal->getFullName());
  attr->setInvalid();
}


void AttributeChecker::visitPropertyWrapperAttr(PropertyWrapperAttr *attr) {
  auto nominal = dyn_cast<NominalTypeDecl>(D);
  if (!nominal)
    return;

  // Force checking of the property wrapper type.
  (void)nominal->getPropertyWrapperTypeInfo();
}

void AttributeChecker::visitFunctionBuilderAttr(FunctionBuilderAttr *attr) {
  // TODO: check that the type at least provides a `sequence` factory?
  // Any other validation?
}

void
AttributeChecker::visitImplementationOnlyAttr(ImplementationOnlyAttr *attr) {
  if (isa<ImportDecl>(D)) {
    // These are handled elsewhere.
    return;
  }

  auto *VD = cast<ValueDecl>(D);
  auto *overridden = VD->getOverriddenDecl();
  if (!overridden) {
    diagnoseAndRemoveAttr(attr, diag::implementation_only_decl_non_override);
    return;
  }

  // Check if VD has the exact same type as what it overrides.
  // Note: This is specifically not using `swift::getMemberTypeForComparison`
  // because that erases more information than we want, like `throws`-ness.
  auto baseInterfaceTy = overridden->getInterfaceType();
  auto derivedInterfaceTy = VD->getInterfaceType();

  auto selfInterfaceTy = VD->getDeclContext()->getDeclaredInterfaceType();

  auto overrideInterfaceTy =
      selfInterfaceTy->adjustSuperclassMemberDeclType(overridden, VD,
                                                      baseInterfaceTy);

  if (isa<AbstractFunctionDecl>(VD)) {
    // Drop the 'Self' parameter.
    // FIXME: The real effect here, though, is dropping the generic signature.
    // This should be okay because it should already be checked as part of
    // making an override, but that isn't actually the case as of this writing,
    // and it's kind of suspect anyway.
    derivedInterfaceTy =
        derivedInterfaceTy->castTo<AnyFunctionType>()->getResult();
    overrideInterfaceTy =
        overrideInterfaceTy->castTo<AnyFunctionType>()->getResult();
  } else if (isa<SubscriptDecl>(VD)) {
    // For subscripts, we don't have a 'Self' type, but turn it
    // into a monomorphic function type.
    // FIXME: does this actually make sense, though?
    auto derivedInterfaceFuncTy = derivedInterfaceTy->castTo<AnyFunctionType>();
    derivedInterfaceTy =
        FunctionType::get(derivedInterfaceFuncTy->getParams(),
                          derivedInterfaceFuncTy->getResult());
    auto overrideInterfaceFuncTy =
        overrideInterfaceTy->castTo<AnyFunctionType>();
    overrideInterfaceTy =
        FunctionType::get(overrideInterfaceFuncTy->getParams(),
                          overrideInterfaceFuncTy->getResult());
  }

  if (!derivedInterfaceTy->isEqual(overrideInterfaceTy)) {
    diagnose(VD, diag::implementation_only_override_changed_type,
             overrideInterfaceTy);
    diagnose(overridden, diag::overridden_here);
    return;
  }

  // FIXME: When compiling without library evolution enabled, this should also
  // check whether VD or any of its accessors need a new vtable entry, even if
  // it won't necessarily be able to say why.
}

void AttributeChecker::visitNonEphemeralAttr(NonEphemeralAttr *attr) {
  auto *param = cast<ParamDecl>(D);
  auto type = param->getInterfaceType()->lookThroughSingleOptionalType();

  // Can only be applied to Unsafe[...]Pointer types
  if (type->getAnyPointerElementType())
    return;

  // ... or the protocol Self type.
  auto *outerDC = param->getDeclContext()->getParent();
  if (outerDC->getSelfProtocolDecl() &&
      type->isEqual(outerDC->getProtocolSelfType())) {
    return;
  }

  diagnose(attr->getLocation(), diag::non_ephemeral_non_pointer_type);
  attr->setInvalid();
}

void TypeChecker::checkParameterAttributes(ParameterList *params) {
  for (auto param: *params) {
    checkDeclAttributes(param);
  }
}

void AttributeChecker::checkOriginalDefinedInAttrs(Decl *D,
    ArrayRef<OriginallyDefinedInAttr*> Attrs) {
  if (Attrs.empty())
    return;
  auto &Ctx = D->getASTContext();
  std::map<PlatformKind, SourceLoc> seenPlatforms;

  // Attrs are in the reverse order of the source order. We need to visit them
  // in source order to diagnose the later attribute.
  for (auto *Attr: Attrs) {
    if (!Attr->isActivePlatform(Ctx))
      continue;
    auto AtLoc = Attr->AtLoc;
    auto Platform = Attr->Platform;
    if (!seenPlatforms.insert({Platform, AtLoc}).second) {
      // We've seen the platform before, emit error to the previous one which
      // comes later in the source order.
      diagnose(seenPlatforms[Platform],
               diag::originally_defined_in_dupe_platform,
               platformString(Platform));
      return;
    }
    static StringRef AttrName = "_originallyDefinedIn";
    if (!D->getDeclContext()->isModuleScopeContext()) {
      diagnose(AtLoc, diag::originally_definedin_topleve_decl, AttrName);
      return;
    }
    auto IntroVer = D->getIntroducedOSVersion(Platform);
    if (!IntroVer.hasValue()) {
      diagnose(AtLoc, diag::originally_definedin_need_available,
               AttrName);
      return;
    }
    if (IntroVer.getValue() >= Attr->MovedVersion) {
      diagnose(AtLoc,
               diag::originally_definedin_must_after_available_version,
               AttrName);
      return;
    }
  }
}

Type TypeChecker::checkReferenceOwnershipAttr(VarDecl *var, Type type,
                                              ReferenceOwnershipAttr *attr) {
  auto &Diags = var->getASTContext().Diags;
  auto *dc = var->getDeclContext();

  // Don't check ownership attribute if the type is invalid.
  if (attr->isInvalid() || type->is<ErrorType>())
    return type;

  auto ownershipKind = attr->get();

  // A weak variable must have type R? or R! for some ownership-capable type R.
  auto underlyingType = type->getOptionalObjectType();
  auto isOptional = bool(underlyingType);

  switch (optionalityOf(ownershipKind)) {
  case ReferenceOwnershipOptionality::Disallowed:
    if (isOptional) {
      var->diagnose(diag::invalid_ownership_with_optional, ownershipKind)
          .fixItReplace(attr->getRange(), "weak");
      attr->setInvalid();
    }
    break;
  case ReferenceOwnershipOptionality::Allowed:
    break;
  case ReferenceOwnershipOptionality::Required:
    if (var->isLet()) {
      var->diagnose(diag::invalid_ownership_is_let, ownershipKind);
      attr->setInvalid();
    }

    if (!isOptional) {
      attr->setInvalid();

      // @IBOutlet has its own diagnostic when the property type is
      // non-optional.
      if (var->getAttrs().hasAttribute<IBOutletAttr>())
        break;

      auto diag = var->diagnose(diag::invalid_ownership_not_optional,
                                ownershipKind, OptionalType::get(type));
      auto typeRange = var->getTypeSourceRangeForDiagnostics();
      if (type->hasSimpleTypeRepr()) {
        diag.fixItInsertAfter(typeRange.End, "?");
      } else {
        diag.fixItInsert(typeRange.Start, "(")
          .fixItInsertAfter(typeRange.End, ")?");
      }
    }
    break;
  }

  if (!underlyingType)
    underlyingType = type;

  auto sig = var->getDeclContext()->getGenericSignatureOfContext();
  if (!underlyingType->allowsOwnership(sig.getPointer())) {
    auto D = diag::invalid_ownership_type;

    if (underlyingType->isExistentialType() ||
        underlyingType->isTypeParameter()) {
      // Suggest the possibility of adding a class bound.
      D = diag::invalid_ownership_protocol_type;
    }

    var->diagnose(D, ownershipKind, underlyingType);
    attr->setInvalid();
  }

  ClassDecl *underlyingClass = underlyingType->getClassOrBoundGenericClass();
  if (underlyingClass && underlyingClass->isIncompatibleWithWeakReferences()) {
    Diags
        .diagnose(attr->getLocation(),
                  diag::invalid_ownership_incompatible_class, underlyingType,
                  ownershipKind)
        .fixItRemove(attr->getRange());
    attr->setInvalid();
  }

  auto PDC = dyn_cast<ProtocolDecl>(dc);
  if (PDC && !PDC->isObjC()) {
    // Ownership does not make sense in protocols, except for "weak" on
    // properties of Objective-C protocols.
    auto D = var->getASTContext().isSwiftVersionAtLeast(5)
                 ? diag::ownership_invalid_in_protocols
                 : diag::ownership_invalid_in_protocols_compat_warning;
    Diags.diagnose(attr->getLocation(), D, ownershipKind)
        .fixItRemove(attr->getRange());
    attr->setInvalid();
  }

  if (attr->isInvalid())
    return type;

  // Change the type to the appropriate reference storage type.
  return ReferenceStorageType::get(type, ownershipKind, var->getASTContext());
}

Optional<Diag<>>
TypeChecker::diagnosticIfDeclCannotBePotentiallyUnavailable(const Decl *D) {
  DeclContext *DC = D->getDeclContext();
  // Do not permit potential availability of script-mode global variables;
  // their initializer expression is not lazily evaluated, so this would
  // not be safe.
  if (isa<VarDecl>(D) && DC->isModuleScopeContext() &&
      DC->getParentSourceFile()->isScriptMode()) {
    return diag::availability_global_script_no_potential;
  }

  // For now, we don't allow stored properties to be potentially unavailable.
  // We will want to support these eventually, but we haven't figured out how
  // this will interact with Definite Initialization, deinitializers and
  // resilience yet.
  if (auto *VD = dyn_cast<VarDecl>(D)) {
    // Globals and statics are lazily initialized, so they are safe
    // for potential unavailability. Note that if D is a global in script
    // mode (which are not lazy) then we will already have returned
    // a diagnosis above.
    bool lazilyInitializedStored = VD->isStatic() ||
                                   VD->getAttrs().hasAttribute<LazyAttr>() ||
                                   DC->isModuleScopeContext();

    if (VD->hasStorage() && !lazilyInitializedStored) {
      return diag::availability_stored_property_no_potential;
    }
  }

  return None;
}

static bool shouldBlockImplicitDynamic(Decl *D) {
  if (D->getAttrs().hasAttribute<NonObjCAttr>() ||
      D->getAttrs().hasAttribute<SILGenNameAttr>() ||
      D->getAttrs().hasAttribute<TransparentAttr>() ||
      D->getAttrs().hasAttribute<InlinableAttr>())
    return true;
  return false;
}
void TypeChecker::addImplicitDynamicAttribute(Decl *D) {
  if (!D->getModuleContext()->isImplicitDynamicEnabled())
    return;

  // Add the attribute if the decl kind allows it and it is not an accessor
  // decl. Accessor decls should always infer the var/subscript's attribute.
  if (!DeclAttribute::canAttributeAppearOnDecl(DAK_Dynamic, D) ||
      isa<AccessorDecl>(D))
    return;

  // Don't add dynamic if decl is inlinable or tranparent.
  if (shouldBlockImplicitDynamic(D))
   return;

  if (auto *FD = dyn_cast<FuncDecl>(D)) {
    // Don't add dynamic to defer bodies.
    if (FD->isDeferBody())
      return;
    // Don't add dynamic to functions with a cdecl.
    if (FD->getAttrs().hasAttribute<CDeclAttr>())
      return;
    // Don't add dynamic to local function definitions.
    if (!FD->getDeclContext()->isTypeContext() &&
        FD->getDeclContext()->isLocalContext())
      return;
  }

  // Don't add dynamic if accessor is inlinable or transparent.
  if (auto *asd = dyn_cast<AbstractStorageDecl>(D)) {
    bool blocked = false;
    asd->visitParsedAccessors([&](AccessorDecl *accessor) {
      blocked |= shouldBlockImplicitDynamic(accessor);
    });
    if (blocked)
      return;
  }

  if (auto *VD = dyn_cast<VarDecl>(D)) {
    // Don't turn stored into computed properties. This could conflict with
    // exclusivity checking.
    // If there is a didSet or willSet function we allow dynamic replacement.
    if (VD->hasStorage() &&
        !VD->getParsedAccessor(AccessorKind::DidSet) &&
        !VD->getParsedAccessor(AccessorKind::WillSet))
      return;
    // Don't add dynamic to local variables.
    if (VD->getDeclContext()->isLocalContext())
      return;
    // Don't add to implicit variables.
    if (VD->isImplicit())
      return;
  }

  if (!D->getAttrs().hasAttribute<DynamicAttr>() &&
      !D->getAttrs().hasAttribute<DynamicReplacementAttr>()) {
    auto attr = new (D->getASTContext()) DynamicAttr(/*implicit=*/true);
    D->getAttrs().add(attr);
  }
}

llvm::Expected<ValueDecl *>
DynamicallyReplacedDeclRequest::evaluate(Evaluator &evaluator,
                                         ValueDecl *VD) const {
  // Dynamic replacements must be explicit.
  if (VD->isImplicit())
    return nullptr;

  auto *attr = VD->getAttrs().getAttribute<DynamicReplacementAttr>();
  if (!attr) {
    // It's likely that the accessor isn't annotated but its storage is.
    if (auto *AD = dyn_cast<AccessorDecl>(VD)) {
      // Try to grab the attribute from the storage.
      attr = AD->getStorage()->getAttrs().getAttribute<DynamicReplacementAttr>();
    }

    if (!attr) {
      // Otherwise, it's not dynamically replacing anything.
      return nullptr;
    }
  }

  // If the attribute is invalid, bail.
  if (attr->isInvalid())
    return nullptr;

  // If we can lazily resolve the function, do so now.
  if (auto *LazyResolver = attr->Resolver) {
    auto decl = LazyResolver->loadDynamicallyReplacedFunctionDecl(
        attr, attr->ResolverContextData);
    attr->Resolver = nullptr;
    return decl;
  }

  auto &Ctx = VD->getASTContext();
  if (auto *AD = dyn_cast<AccessorDecl>(VD)) {
    return findReplacedAccessor(attr->getReplacedFunctionName(), AD, attr, Ctx);
  }

  if (auto *AFD = dyn_cast<AbstractFunctionDecl>(VD)) {
    return findReplacedFunction(attr->getReplacedFunctionName(), AFD,
                                attr, &Ctx.Diags);
  }

  if (auto *SD = dyn_cast<AbstractStorageDecl>(VD)) {
    return findReplacedStorageDecl(attr->getReplacedFunctionName(), SD, attr);
  }

  return nullptr;
}

/// Returns true if the given type conforms to `Differentiable` in the given
/// module.
static bool conformsToDifferentiable(Type type, DeclContext *DC) {
  auto &ctx = type->getASTContext();
  auto *differentiableProto =
      ctx.getProtocol(KnownProtocolKind::Differentiable);
  auto conf = TypeChecker::conformsToProtocol(
      type, differentiableProto, DC, ConformanceCheckFlags::InExpression);
  if (!conf)
    return false;
  // Try to get the `TangentVector` type witness, in case the conformance has
  // not been fully checked and the type witness cannot be resolved.
  Type tanType = conf.getTypeWitnessByName(type, ctx.Id_TangentVector);
  return !tanType.isNull() && !tanType->hasError();
};

IndexSubset *TypeChecker::inferDifferentiabilityParameters(
    AbstractFunctionDecl *AFD, GenericEnvironment *derivativeGenEnv) {
  auto &ctx = AFD->getASTContext();
  auto *functionType = AFD->getInterfaceType()->castTo<AnyFunctionType>();
  auto numUncurriedParams = functionType->getNumParams();
  if (auto *resultFnType =
          functionType->getResult()->getAs<AnyFunctionType>()) {
    numUncurriedParams += resultFnType->getNumParams();
  }
  llvm::SmallBitVector parameterBits(numUncurriedParams);
  SmallVector<Type, 4> allParamTypes;

  // Returns true if the i-th parameter type is differentiable.
  auto isDifferentiableParam = [&](unsigned i) -> bool {
    if (i >= allParamTypes.size())
      return false;
    auto paramType = allParamTypes[i];
    if (derivativeGenEnv)
      paramType = derivativeGenEnv->mapTypeIntoContext(paramType);
    else
      paramType = AFD->mapTypeIntoContext(paramType);
    // Return false for existential types.
    if (paramType->isExistentialType())
      return false;
    // Return true if the type conforms to `Differentiable`.
    return conformsToDifferentiable(paramType, AFD);
  };

  // Get all parameter types.
  // NOTE: To be robust, result function type parameters should be added only if
  // `functionType` comes from a static/instance method, and not a free function
  // returning a function type. In practice, this code path should not be
  // reachable for free functions returning a function type.
  if (auto resultFnType = functionType->getResult()->getAs<AnyFunctionType>())
    for (auto &param : resultFnType->getParams())
      allParamTypes.push_back(param.getPlainType());
  for (auto &param : functionType->getParams())
    allParamTypes.push_back(param.getPlainType());

  // Set differentiability parameters.
  for (unsigned i : range(parameterBits.size()))
    if (isDifferentiableParam(i))
      parameterBits.set(i);

  return IndexSubset::get(ctx, parameterBits);
}

// Computes the differentiability parameter indices from the given parsed
// differentiability parameters for the given original or derivative
// `AbstractFunctionDecl` and derivative generic environment. On error, emits
// diagnostics and returns `nullptr`.
// - If parsed parameters are empty, infer parameter indices.
// - Otherwise, build parameter indices from parsed parameters.
// The attribute name/location are used in diagnostics.
static IndexSubset *computeDifferentiabilityParameters(
    ArrayRef<ParsedAutoDiffParameter> parsedDiffParams,
    AbstractFunctionDecl *function, GenericEnvironment *derivativeGenEnv,
    StringRef attrName, SourceLoc attrLoc) {
  auto &ctx = function->getASTContext();
  auto &diags = ctx.Diags;

  // Get function type and parameters.
  auto *functionType = function->getInterfaceType()->castTo<AnyFunctionType>();
  auto &params = *function->getParameters();
  auto numParams = function->getParameters()->size();
  auto isInstanceMethod = function->isInstanceMember();

  // Diagnose if function has no parameters.
  if (params.size() == 0) {
    // If function is not an instance method, diagnose immediately.
    if (!isInstanceMethod) {
      diags
          .diagnose(attrLoc, diag::diff_function_no_parameters,
                    function->getFullName())
          .highlight(function->getSignatureSourceRange());
      return nullptr;
    }
    // If function is an instance method, diagnose only if `self` does not
    // conform to `Differentiable`.
    else {
      auto selfType = function->getImplicitSelfDecl()->getInterfaceType();
      if (derivativeGenEnv)
        selfType = derivativeGenEnv->mapTypeIntoContext(selfType);
      else
        selfType = function->mapTypeIntoContext(selfType);
      if (!conformsToDifferentiable(selfType, function)) {
        diags
            .diagnose(attrLoc, diag::diff_function_no_parameters,
                      function->getFullName())
            .highlight(function->getSignatureSourceRange());
        return nullptr;
      }
    }
  }

  // If parsed differentiability parameters are empty, infer parameter indices
  // from the function type.
  if (parsedDiffParams.empty())
    return TypeChecker::inferDifferentiabilityParameters(function,
                                                         derivativeGenEnv);

  // Otherwise, build parameter indices from parsed differentiability
  // parameters.
  auto numUncurriedParams = functionType->getNumParams();
  if (auto *resultFnType =
          functionType->getResult()->getAs<AnyFunctionType>()) {
    numUncurriedParams += resultFnType->getNumParams();
  }
  llvm::SmallBitVector parameterBits(numUncurriedParams);
  int lastIndex = -1;
  for (unsigned i : indices(parsedDiffParams)) {
    auto paramLoc = parsedDiffParams[i].getLoc();
    switch (parsedDiffParams[i].getKind()) {
    case ParsedAutoDiffParameter::Kind::Named: {
      auto nameIter = llvm::find_if(params.getArray(), [&](ParamDecl *param) {
        return param->getName() == parsedDiffParams[i].getName();
      });
      // Parameter name must exist.
      if (nameIter == params.end()) {
        diags.diagnose(paramLoc, diag::diff_params_clause_param_name_unknown,
                       parsedDiffParams[i].getName());
        return nullptr;
      }
      // Parameter names must be specified in the original order.
      unsigned index = std::distance(params.begin(), nameIter);
      if ((int)index <= lastIndex) {
        diags.diagnose(paramLoc,
                       diag::diff_params_clause_params_not_original_order);
        return nullptr;
      }
      parameterBits.set(index);
      lastIndex = index;
      break;
    }
    case ParsedAutoDiffParameter::Kind::Self: {
      // 'self' is only applicable to instance methods.
      if (!isInstanceMethod) {
        diags.diagnose(paramLoc,
                       diag::diff_params_clause_self_instance_method_only);
        return nullptr;
      }
      // 'self' can only be the first in the list.
      if (i > 0) {
        diags.diagnose(paramLoc, diag::diff_params_clause_self_must_be_first);
        return nullptr;
      }
      parameterBits.set(parameterBits.size() - 1);
      break;
    }
    case ParsedAutoDiffParameter::Kind::Ordered: {
      auto index = parsedDiffParams[i].getIndex();
      if (index >= numParams) {
        diags.diagnose(paramLoc,
                       diag::diff_params_clause_param_index_out_of_range);
        return nullptr;
      }
      // Parameter names must be specified in the original order.
      if ((int)index <= lastIndex) {
        diags.diagnose(paramLoc,
                       diag::diff_params_clause_params_not_original_order);
        return nullptr;
      }
      parameterBits.set(index);
      lastIndex = index;
      break;
    }
    }
  }
  return IndexSubset::get(ctx, parameterBits);
}

// Checks if the given differentiability parameter indices are valid for the
// given original or derivative `AbstractFunctionDecl` and original function
// type in the given derivative generic environment and module context. Returns
// true on error.
//
// The parsed differentiability parameters and attribute location are used in
// diagnostics.
static bool checkDifferentiabilityParameters(
    AbstractFunctionDecl *AFD, IndexSubset *diffParamIndices,
    AnyFunctionType *functionType, GenericEnvironment *derivativeGenEnv,
    ModuleDecl *module, ArrayRef<ParsedAutoDiffParameter> parsedDiffParams,
    SourceLoc attrLoc) {
  auto &ctx = AFD->getASTContext();
  auto &diags = ctx.Diags;

  // Diagnose empty differentiability indices. No differentiability parameters
  // were resolved or inferred.
  if (diffParamIndices->isEmpty()) {
    diags.diagnose(attrLoc, diag::diff_params_clause_no_inferred_parameters);
    return true;
  }

  // Check that differentiability parameters have allowed types.
  SmallVector<AnyFunctionType::Param, 4> diffParams;
  functionType->getSubsetParameters(diffParamIndices, diffParams);
  for (unsigned i : range(diffParams.size())) {
    SourceLoc loc =
        parsedDiffParams.empty() ? attrLoc : parsedDiffParams[i].getLoc();
    auto diffParamType = diffParams[i].getPlainType();
    if (!diffParamType->hasTypeParameter())
      diffParamType = diffParamType->mapTypeOutOfContext();
    if (derivativeGenEnv)
      diffParamType = derivativeGenEnv->mapTypeIntoContext(diffParamType);
    else
      diffParamType = AFD->mapTypeIntoContext(diffParamType);
    // Parameter must conform to `Differentiable`.
    if (!conformsToDifferentiable(diffParamType, AFD)) {
      diags.diagnose(loc, diag::diff_params_clause_param_not_differentiable,
                     diffParamType);
      return true;
    }
  }
  return false;
}

// Returns the function declaration corresponding to the given function name and
// lookup context. If the base type of the function is specified, member lookup
// is performed. Otherwise, unqualified lookup is performed.
// If the function declaration cannot be resolved, emits a diagnostic and
// returns nullptr.
static AbstractFunctionDecl *findAbstractFunctionDecl(
    DeclNameRef funcName, SourceLoc funcNameLoc, Type baseType,
    DeclContext *lookupContext,
    const std::function<bool(AbstractFunctionDecl *)> &isValidCandidate,
    const std::function<void()> &noneValidDiagnostic,
    const std::function<void()> &ambiguousDiagnostic,
    const std::function<void()> &notFunctionDiagnostic,
    NameLookupOptions lookupOptions,
    const Optional<std::function<bool(AbstractFunctionDecl *)>>
        &hasValidTypeCtx,
    const Optional<std::function<void()>> &invalidTypeCtxDiagnostic) {
  auto &ctx = lookupContext->getASTContext();
  AbstractFunctionDecl *resolvedCandidate = nullptr;

  // Perform lookup.
  LookupResult results;
  // If `baseType` is not null but `lookupContext` is a type context, set
  // `baseType` to the `self` type of `lookupContext` to perform member lookup.
  if (!baseType && lookupContext->isTypeContext())
    baseType = lookupContext->getSelfTypeInContext();
  if (baseType) {
    results = TypeChecker::lookupMember(lookupContext, baseType, funcName);
  } else {
    results = TypeChecker::lookupUnqualified(lookupContext, funcName,
                                             funcNameLoc, lookupOptions);
  }

  // Initialize error flags.
  bool notFunction = false;
  bool wrongTypeContext = false;
  bool ambiguousFuncDecl = false;
  bool foundInvalid = false;

  // Filter lookup results.
  for (auto choice : results) {
    auto decl = choice.getValueDecl();
    if (!decl)
      continue;
    // Cast the candidate to an `AbstractFunctionDecl`.
    auto *candidate = dyn_cast<AbstractFunctionDecl>(decl);
    // If the candidate is an `AbstractStorageDecl`, use its getter as the
    // candidate.
    if (auto *asd = dyn_cast<AbstractStorageDecl>(decl))
      candidate = asd->getAccessor(AccessorKind::Get);
    if (!candidate) {
      notFunction = true;
      continue;
    }
    if (hasValidTypeCtx && !(*hasValidTypeCtx)(candidate)) {
      wrongTypeContext = true;
      continue;
    }
    if (!isValidCandidate(candidate)) {
      foundInvalid = true;
      continue;
    }
    if (resolvedCandidate) {
      ambiguousFuncDecl = true;
      resolvedCandidate = nullptr;
      break;
    }
    resolvedCandidate = candidate;
  }
  // If function declaration was resolved, return it.
  if (resolvedCandidate)
    return resolvedCandidate;

  // Otherwise, emit the appropriate diagnostic and return nullptr.
  if (results.empty()) {
    ctx.Diags.diagnose(funcNameLoc, diag::use_unresolved_identifier, funcName,
                       funcName.isOperator());
    return nullptr;
  }
  if (ambiguousFuncDecl) {
    ambiguousDiagnostic();
    return nullptr;
  }
  if (wrongTypeContext) {
    assert(invalidTypeCtxDiagnostic &&
           "Type context diagnostic should've been specified");
    (*invalidTypeCtxDiagnostic)();
    return nullptr;
  }
  if (foundInvalid) {
    noneValidDiagnostic();
    return nullptr;
  }
  assert(notFunction && "Expected 'not a function' error");
  notFunctionDiagnostic();
  return nullptr;
}

// Checks that the `candidate` function type equals the `required` function
// type, disregarding parameter labels and tuple result labels.
// `checkGenericSignature` is used to check generic signatures, if specified.
// Otherwise, generic signatures are checked for equality.
static bool checkFunctionSignature(
    CanAnyFunctionType required, CanType candidate,
    Optional<std::function<bool(GenericSignature, GenericSignature)>>
        checkGenericSignature = None) {
  // Check that candidate is actually a function.
  auto candidateFnTy = dyn_cast<AnyFunctionType>(candidate);
  if (!candidateFnTy)
    return false;

  // Erase dynamic self types.
  required = dyn_cast<AnyFunctionType>(required->getCanonicalType());
  candidateFnTy = dyn_cast<AnyFunctionType>(candidateFnTy->getCanonicalType());

  // Check that generic signatures match.
  auto requiredGenSig = required.getOptGenericSignature();
  auto candidateGenSig = candidateFnTy.getOptGenericSignature();
  // Call generic signature check function, if specified.
  // Otherwise, check that generic signatures are equal.
  if (!checkGenericSignature) {
    if (candidateGenSig != requiredGenSig)
      return false;
  } else if (!(*checkGenericSignature)(requiredGenSig, candidateGenSig)) {
    return false;
  }

  // Map type into the required function type's generic signature, if it exists.
  // This is significant when the required generic signature has same-type
  // requirements while the candidate generic signature does not.
  auto mapType = [&](Type type) {
    if (!requiredGenSig)
      return type->getCanonicalType();
    return requiredGenSig->getCanonicalTypeInContext(type);
  };

  // Check that parameter types match, disregarding labels.
  if (required->getNumParams() != candidateFnTy->getNumParams())
    return false;
  if (!std::equal(required->getParams().begin(), required->getParams().end(),
                  candidateFnTy->getParams().begin(),
                  [&](AnyFunctionType::Param x, AnyFunctionType::Param y) {
                    return x.getOldType()->isEqual(mapType(y.getOldType()));
                  }))
    return false;

  // If required result type is not a function type, check that result types
  // match exactly.
  auto requiredResultFnTy = dyn_cast<AnyFunctionType>(required.getResult());
  auto candidateResultTy = mapType(candidateFnTy.getResult());
  if (!requiredResultFnTy) {
    auto requiredResultTupleTy = dyn_cast<TupleType>(required.getResult());
    auto candidateResultTupleTy = dyn_cast<TupleType>(candidateResultTy);
    if (!requiredResultTupleTy || !candidateResultTupleTy)
      return required.getResult()->isEqual(candidateResultTy);
    // If result types are tuple types, check that element types match,
    // ignoring labels.
    if (requiredResultTupleTy->getNumElements() !=
        candidateResultTupleTy->getNumElements())
      return false;
    return std::equal(requiredResultTupleTy.getElementTypes().begin(),
                      requiredResultTupleTy.getElementTypes().end(),
                      candidateResultTupleTy.getElementTypes().begin(),
                      [](CanType x, CanType y) { return x->isEqual(y); });
  }

  // Required result type is a function. Recurse.
  return checkFunctionSignature(requiredResultFnTy, candidateResultTy);
};

// Returns an `AnyFunctionType` from the given parameters, result type, and
// generic signature.
static AnyFunctionType *
makeFunctionType(ArrayRef<AnyFunctionType::Param> parameters, Type resultType,
                 GenericSignature genericSignature) {
  if (genericSignature)
    return GenericFunctionType::get(genericSignature, parameters, resultType);
  return FunctionType::get(parameters, resultType);
}

// Computes the original function type corresponding to the given derivative
// function type. Used for `@derivative` attribute type-checking.
static AnyFunctionType *
getDerivativeOriginalFunctionType(AnyFunctionType *derivativeFnTy) {
  // Unwrap curry levels. At most, two parameter lists are necessary, for
  // curried method types with a `(Self)` parameter list.
  SmallVector<AnyFunctionType *, 2> curryLevels;
  auto *currentLevel = derivativeFnTy;
  for (unsigned i : range(2)) {
    (void)i;
    if (currentLevel == nullptr)
      break;
    curryLevels.push_back(currentLevel);
    currentLevel = currentLevel->getResult()->getAs<AnyFunctionType>();
  }

  auto derivativeResult = curryLevels.back()->getResult()->getAs<TupleType>();
  assert(derivativeResult && derivativeResult->getNumElements() == 2 &&
         "Expected derivative result to be a two-element tuple");
  auto originalResult = derivativeResult->getElement(0).getType();
  auto *originalType = makeFunctionType(
      curryLevels.back()->getParams(), originalResult,
      curryLevels.size() == 1 ? derivativeFnTy->getOptGenericSignature()
                              : nullptr);

  // Wrap the derivative function type in additional curry levels.
  auto curryLevelsWithoutLast =
      ArrayRef<AnyFunctionType *>(curryLevels).drop_back(1);
  for (auto pair : enumerate(llvm::reverse(curryLevelsWithoutLast))) {
    unsigned i = pair.index();
    AnyFunctionType *curryLevel = pair.value();
    originalType =
        makeFunctionType(curryLevel->getParams(), originalType,
                         i == curryLevelsWithoutLast.size() - 1
                             ? derivativeFnTy->getOptGenericSignature()
                             : nullptr);
  }
  return originalType;
}

/// Given a `@differentiable` attribute, attempts to resolve the original
/// `AbstractFunctionDecl` for which it is registered, using the declaration
/// on which it is actually declared. On error, emits diagnostic and returns
/// `nullptr`.
AbstractFunctionDecl *
resolveDifferentiableAttrOriginalFunction(DifferentiableAttr *attr) {
  auto *D = attr->getOriginalDeclaration();
  assert(D &&
         "Original declaration should be resolved by parsing/deserialization");
  auto &ctx = D->getASTContext();
  auto &diags = ctx.Diags;
  auto *original = dyn_cast<AbstractFunctionDecl>(D);
  if (auto *asd = dyn_cast<AbstractStorageDecl>(D)) {
    // If `@differentiable` attribute is declared directly on a
    // `AbstractStorageDecl` (a stored/computed property or subscript),
    // forward the attribute to the storage's getter.
    // TODO(TF-129): Forward `@differentiable` attributes to setters after
    // differentiation supports inout parameters.
    // TODO(TF-1080): Forward `@differentiable` attributes to `read` and
    // `modify` accessors after differentiation supports `inout` parameters.
    if (!asd->getDeclContext()->isModuleScopeContext()) {
      original = asd->getSynthesizedAccessor(AccessorKind::Get);
    } else {
      original = nullptr;
    }
  }
  // Non-`get` accessors are not yet supported: `set`, `read`, and `modify`.
  // TODO(TF-1080): Enable `read` and `modify` when differentiation supports
  // coroutines.
  if (auto *accessor = dyn_cast_or_null<AccessorDecl>(original))
    if (!accessor->isGetter() && !accessor->isSetter())
      original = nullptr;
  // Diagnose if original `AbstractFunctionDecl` could not be resolved.
  if (!original) {
    diagnoseAndRemoveAttr(diags, D, attr, diag::invalid_decl_attribute, attr);
    attr->setInvalid();
    return nullptr;
  }
  // If the original function has an error interface type, return.
  // A diagnostic should have already been emitted.
  if (original->getInterfaceType()->hasError())
    return nullptr;
  return original;
}

/// Given a `@differentiable` attribute, attempts to resolve the derivative
/// generic signature. The derivative generic signature is returned as
/// `derivativeGenSig`. On error, emits diagnostic, assigns `nullptr` to
/// `derivativeGenSig`, and returns true.
bool resolveDifferentiableAttrDerivativeGenericSignature(
    DifferentiableAttr *attr, AbstractFunctionDecl *original,
    GenericSignature &derivativeGenSig) {
  derivativeGenSig = nullptr;

  auto &ctx = original->getASTContext();
  auto &diags = ctx.Diags;

  bool isOriginalProtocolRequirement =
      isa<ProtocolDecl>(original->getDeclContext()) &&
      original->isProtocolRequirement();

  // Compute the derivative generic signature for the `@differentiable`
  // attribute:
  // - If the `@differentiable` attribute has a `where` clause, use it to
  //   compute the derivative generic signature.
  // - Otherwise, use the original function's generic signature by default.
  derivativeGenSig = original->getGenericSignature();

  // Handle the `where` clause, if it exists.
  // - Resolve attribute where clause requirements and store in the attribute
  //   for serialization.
  // - Compute generic signature for autodiff derivative functions based on
  //   the original function's generate signature and the attribute's where
  //   clause requirements.
  if (auto *whereClause = attr->getWhereClause()) {
    // `@differentiable` attributes on protocol requirements do not support
    // `where` clauses.
    if (isOriginalProtocolRequirement) {
      diags.diagnose(attr->getLocation(),
                     diag::differentiable_attr_protocol_req_where_clause);
      attr->setInvalid();
      return true;
    }
    if (whereClause->getRequirements().empty()) {
      // `where` clause must not be empty.
      diags.diagnose(attr->getLocation(),
                     diag::differentiable_attr_empty_where_clause);
      attr->setInvalid();
      return true;
    }

    auto originalGenSig = original->getGenericSignature();
    if (!originalGenSig) {
      // `where` clauses are valid only when the original function is generic.
      diags
          .diagnose(
              attr->getLocation(),
              diag::differentiable_attr_where_clause_for_nongeneric_original,
              original->getFullName())
          .highlight(whereClause->getSourceRange());
      attr->setInvalid();
      return true;
    }

    // Build a new generic signature for autodiff derivative functions.
    GenericSignatureBuilder builder(ctx);
    // Add the original function's generic signature.
    builder.addGenericSignature(originalGenSig);

    using FloatingRequirementSource =
        GenericSignatureBuilder::FloatingRequirementSource;

    bool errorOccurred = false;
    WhereClauseOwner(original, attr)
        .visitRequirements(
            TypeResolutionStage::Structural,
            [&](const Requirement &req, RequirementRepr *reqRepr) {
              switch (req.getKind()) {
              case RequirementKind::SameType:
              case RequirementKind::Superclass:
              case RequirementKind::Conformance:
                break;

              // Layout requirements are not supported.
              case RequirementKind::Layout:
                diags
                    .diagnose(attr->getLocation(),
                              diag::differentiable_attr_layout_req_unsupported)
                    .highlight(reqRepr->getSourceRange());
                errorOccurred = true;
                return false;
              }

              // Add requirement to generic signature builder.
              builder.addRequirement(
                  req, reqRepr, FloatingRequirementSource::forExplicit(reqRepr),
                  nullptr, original->getModuleContext());
              return false;
            });

    if (errorOccurred) {
      attr->setInvalid();
      return true;
    }

    // Compute generic signature for derivative functions.
    derivativeGenSig = std::move(builder).computeGenericSignature(
        attr->getLocation(), /*allowConcreteGenericParams=*/true);
  }

  // Set the resolved derivative generic signature in the attribute.
  // Do not set the derivative generic signature if the original function's
  // generic signature is equal to `derivativeGenSig` and all generic parameters
  // are concrete. In that case, the original function and derivative functions
  // are all lowered as SIL functions with no generic signature (specialized
  // with concrete types from same-type requirements), so the derivative generic
  // signature should not be set.
  auto skipDerivativeGenericSignature = [&] {
    auto origCanGenSig =
        original->getGenericSignature().getCanonicalSignature();
    auto derivativeCanGenSig = derivativeGenSig.getCanonicalSignature();
    if (!derivativeCanGenSig)
      return false;
    return origCanGenSig == derivativeCanGenSig &&
           derivativeCanGenSig->areAllParamsConcrete();
  };
  if (skipDerivativeGenericSignature())
    derivativeGenSig = GenericSignature();
  attr->setDerivativeGenericSignature(derivativeGenSig);
  return false;
}

/// Given a `@differentiable` attribute, attempts to resolve and validate the
/// differentiability parameter indices. The parameter indices are returned as
/// `diffParamIndices`. On error, emits diagnostic, assigns `nullptr` to
/// `diffParamIndices`, and returns true.
bool resolveDifferentiableAttrDifferentiabilityParameters(
    DifferentiableAttr *attr, AbstractFunctionDecl *original,
    AnyFunctionType *derivativeFnTy, GenericEnvironment *derivativeGenEnv,
    IndexSubset *&diffParamIndices) {
  diffParamIndices = nullptr;

  // Get the parsed differentiability parameter indices, which have not yet been
  // resolved. Parsed differentiability parameter indices are defined only for
  // parsed attributes.
  auto parsedDiffParams = attr->getParsedParameters();

  diffParamIndices = computeDifferentiabilityParameters(
      parsedDiffParams, original, derivativeGenEnv, attr->getAttrName(),
      attr->getLocation());
  if (!diffParamIndices) {
    attr->setInvalid();
    return true;
  }

  // Check if differentiability parameter indices are valid.
  if (checkDifferentiabilityParameters(original, diffParamIndices,
                                       derivativeFnTy, derivativeGenEnv,
                                       original->getModuleContext(),
                                       parsedDiffParams, attr->getLocation())) {
    attr->setInvalid();
    return true;
  }

  return false;
}

/// Checks whether differentiable programming is enabled for the given
/// differentiation-related attribute. Returns true on error.
bool checkIfDifferentiableProgrammingEnabled(
    ASTContext &ctx, DeclAttribute *attr) {
  auto &diags = ctx.Diags;
  // The experimental differentiable programming flag must be enabled.
  if (!ctx.LangOpts.EnableExperimentalDifferentiableProgramming) {
    diags
        .diagnose(attr->getLocation(),
                  diag::experimental_differentiable_programming_disabled)
        .highlight(attr->getRangeWithAt());
    return true;
  }
  // The `Differentiable` protocol must be available.
  // If unavailable, the `_Differentiation` module should be imported.
  if (!ctx.getProtocol(KnownProtocolKind::Differentiable)) {
    diags
        .diagnose(attr->getLocation(), diag::attr_used_without_required_module,
                  attr, ctx.Id_Differentiation)
        .highlight(attr->getRangeWithAt());
    return true;
  }
  return false;
}

llvm::Expected<IndexSubset *> DifferentiableAttributeTypeCheckRequest::evaluate(
    Evaluator &evaluator, DifferentiableAttr *attr) const {
  // Skip type-checking for implicit `@differentiable` attributes. We currently
  // assume that all implicit `@differentiable` attributes are valid.
  //
  // Motivation: some implicit attributes do not have a `where` clause, and this
  // function assumes that the `where` clauses exist. Propagating `where`
  // clauses and requirements consistently is a larger problem, to be revisited.
  if (attr->isImplicit())
    return nullptr;

  auto *D = attr->getOriginalDeclaration();
  auto &ctx = D->getASTContext();
  auto &diags = ctx.Diags;
  // `@differentiable` attribute requires experimental differentiable
  // programming to be enabled.
  if (checkIfDifferentiableProgrammingEnabled(ctx, attr))
    return nullptr;

  // Resolve the original `AbstractFunctionDecl`.
  auto *original = resolveDifferentiableAttrOriginalFunction(attr);
  if (!original)
    return nullptr;

  auto *originalFnTy = original->getInterfaceType()->castTo<AnyFunctionType>();

  // Diagnose if original function is an invalid class member.
  bool isOriginalClassMember = original->getDeclContext() &&
                               original->getDeclContext()->getSelfClassDecl();
  if (isOriginalClassMember) {
    auto *classDecl = original->getDeclContext()->getSelfClassDecl();
    assert(classDecl);
    // Class members returning dynamic `Self` are not supported.
    // Dynamic `Self` is supported only as a single top-level result for class
    // members. JVP/VJP functions returning `(Self, ...)` tuples would not
    // type-check.
    bool diagnoseDynamicSelfResult = original->hasDynamicSelfResult();
    if (diagnoseDynamicSelfResult) {
      // Diagnose class initializers in non-final classes.
      if (isa<ConstructorDecl>(original)) {
        if (!classDecl->isFinal()) {
          diags.diagnose(
              attr->getLocation(),
              diag::differentiable_attr_nonfinal_class_init_unsupported,
              classDecl->getDeclaredInterfaceType());
          attr->setInvalid();
          return nullptr;
        }
      }
      // Diagnose all other declarations returning dynamic `Self`.
      else {
        diags.diagnose(
            attr->getLocation(),
            diag::
                differentiable_attr_class_member_dynamic_self_result_unsupported);
        attr->setInvalid();
        return nullptr;
      }
    }
  }

  // Resolve the derivative generic signature.
  GenericSignature derivativeGenSig = nullptr;
  if (resolveDifferentiableAttrDerivativeGenericSignature(attr, original,
                                                          derivativeGenSig))
    return nullptr;
  GenericEnvironment *derivativeGenEnv = nullptr;
  if (derivativeGenSig)
    derivativeGenEnv = derivativeGenSig->getGenericEnvironment();

  // Compute the derivative function type.
  auto derivativeFnTy = originalFnTy;
  if (derivativeGenEnv)
    derivativeFnTy = derivativeGenEnv->mapTypeIntoContext(derivativeFnTy)
                         ->castTo<AnyFunctionType>();

  // Resolve and validate the differentiability parameters.
  IndexSubset *resolvedDiffParamIndices = nullptr;
  if (resolveDifferentiableAttrDifferentiabilityParameters(
          attr, original, derivativeFnTy, derivativeGenEnv,
          resolvedDiffParamIndices))
    return nullptr;

  // Get the original semantic result type.
  llvm::SmallVector<AutoDiffSemanticFunctionResultType, 1> originalResults;
  autodiff::getFunctionSemanticResultTypes(originalFnTy, originalResults,
                                           derivativeGenEnv);
  // Check that original function has at least one semantic result, i.e.
  // that the original semantic result type is not `Void`.
  if (originalResults.empty()) {
    diags
        .diagnose(attr->getLocation(), diag::autodiff_attr_original_void_result,
                  original->getFullName())
        .highlight(original->getSourceRange());
    attr->setInvalid();
    return nullptr;
  }
  // Check that original function does not have multiple semantic results.
  if (originalResults.size() > 1) {
    diags
        .diagnose(attr->getLocation(),
                  diag::autodiff_attr_original_multiple_semantic_results)
        .highlight(original->getSourceRange());
    attr->setInvalid();
    return nullptr;
  }
  auto originalResult = originalResults.front();
  auto originalResultTy = originalResult.type;
  // Check that the original semantic result conforms to `Differentiable`.
  if (!conformsToDifferentiable(originalResultTy, original)) {
    diags.diagnose(attr->getLocation(),
                   diag::differentiable_attr_result_not_differentiable,
                   originalResultTy);
    attr->setInvalid();
    return nullptr;
  }

  if (auto *asd = dyn_cast<AbstractStorageDecl>(D)) {
    // Remove `@differentiable` attribute from storage declaration to prevent
    // duplicate attribute registration during SILGen.
    D->getAttrs().removeAttribute(attr);
    // Transfer `@differentiable` attribute from storage declaration to
    // getter accessor.
    auto *getterDecl = asd->getAccessor(AccessorKind::Get);
    auto *newAttr = DifferentiableAttr::create(
        getterDecl, /*implicit*/ true, attr->AtLoc, attr->getRange(),
        attr->isLinear(), resolvedDiffParamIndices,
        attr->getDerivativeGenericSignature());
    auto insertion = ctx.DifferentiableAttrs.try_emplace(
        {getterDecl, resolvedDiffParamIndices}, newAttr);
    // Reject duplicate `@differentiable` attributes.
    if (!insertion.second) {
      diagnoseAndRemoveAttr(diags, D, attr,
                            diag::differentiable_attr_duplicate);
      diags.diagnose(insertion.first->getSecond()->getLocation(),
                     diag::differentiable_attr_duplicate_note);
      return nullptr;
    }
    getterDecl->getAttrs().add(newAttr);
    // Register derivative function configuration.
    auto *resultIndices = IndexSubset::get(ctx, 1, {0});
    getterDecl->addDerivativeFunctionConfiguration(
        {resolvedDiffParamIndices, resultIndices, derivativeGenSig});
    return resolvedDiffParamIndices;
  }
  // Reject duplicate `@differentiable` attributes.
  auto insertion =
      ctx.DifferentiableAttrs.try_emplace({D, resolvedDiffParamIndices}, attr);
  if (!insertion.second && insertion.first->getSecond() != attr) {
    diagnoseAndRemoveAttr(diags, D, attr, diag::differentiable_attr_duplicate);
    diags.diagnose(insertion.first->getSecond()->getLocation(),
                   diag::differentiable_attr_duplicate_note);
    return nullptr;
  }
  // Register derivative function configuration.
  auto *resultIndices = IndexSubset::get(ctx, 1, {0});
  original->addDerivativeFunctionConfiguration(
      {resolvedDiffParamIndices, resultIndices, derivativeGenSig});
  return resolvedDiffParamIndices;
}

void AttributeChecker::visitDifferentiableAttr(DifferentiableAttr *attr) {
  // Call `getParameterIndices` to trigger
  // `DifferentiableAttributeTypeCheckRequest`.
  (void)attr->getParameterIndices();
}

/// Type-checks the given `@derivative` attribute `attr` on declaration `D`.
///
/// Effects are:
/// - Sets the original function and parameter indices on `attr`.
/// - Diagnoses errors.
/// - Stores the attribute in `ASTContext::DerivativeAttrs`.
///
/// \returns true on error, false on success.
static bool typeCheckDerivativeAttr(ASTContext &Ctx, Decl *D,
                                    DerivativeAttr *attr) {
  // Note: Implementation must be idempotent because it may be called multiple
  // times for the same attribute.
  auto &diags = Ctx.Diags;
  // `@derivative` attribute requires experimental differentiable programming
  // to be enabled.
  if (checkIfDifferentiableProgrammingEnabled(Ctx, attr))
    return true;
  auto *derivative = cast<FuncDecl>(D);
  auto lookupConformance =
      LookUpConformanceInModule(D->getDeclContext()->getParentModule());
  auto originalName = attr->getOriginalFunctionName();

  auto *derivativeInterfaceType =
      derivative->getInterfaceType()->castTo<AnyFunctionType>();

  // Perform preliminary `@derivative` declaration checks.
  // The result type should be a two-element tuple.
  // Either a value and pullback:
  //     (value: R, pullback: (R.TangentVector) -> (T.TangentVector...)
  // Or a value and differential:
  //     (value: R, differential: (T.TangentVector...) -> (R.TangentVector)
  auto derivativeResultType = derivative->getResultInterfaceType();
  auto derivativeResultTupleType = derivativeResultType->getAs<TupleType>();
  if (!derivativeResultTupleType ||
      derivativeResultTupleType->getNumElements() != 2) {
    diags.diagnose(attr->getLocation(),
                   diag::derivative_attr_expected_result_tuple);
    return true;
  }
  auto valueResultElt = derivativeResultTupleType->getElement(0);
  auto funcResultElt = derivativeResultTupleType->getElement(1);
  // Get derivative kind and derivative function identifier.
  AutoDiffDerivativeFunctionKind kind;
  if (valueResultElt.getName().str() != "value") {
    diags.diagnose(attr->getLocation(),
                   diag::derivative_attr_invalid_result_tuple_value_label);
    return true;
  }
  if (funcResultElt.getName().str() == "differential") {
    kind = AutoDiffDerivativeFunctionKind::JVP;
  } else if (funcResultElt.getName().str() == "pullback") {
    kind = AutoDiffDerivativeFunctionKind::VJP;
  } else {
    diags.diagnose(attr->getLocation(),
                   diag::derivative_attr_invalid_result_tuple_func_label);
    return true;
  }
  attr->setDerivativeKind(kind);

  // Compute expected original function type and look up original function.
  auto *originalFnType =
      getDerivativeOriginalFunctionType(derivativeInterfaceType);

  // Returns true if the generic parameters in `source` satisfy the generic
  // requirements in `target`.
  std::function<bool(GenericSignature, GenericSignature)>
      checkGenericSignatureSatisfied = [&](GenericSignature source,
                                           GenericSignature target) {
        // If target is null, then its requirements are satisfied.
        if (!target)
          return true;
        // If source is null but target is not null, then target's
        // requirements are not satisfied.
        if (!source)
          return false;
        // Check if target's requirements are satisfied by source.
        // Cancel diagnostics using `DiagnosticTransaction`.
        // Diagnostics should not be emitted because this function is used to
        // check candidates; if no candidates match, a separate diagnostic will
        // be produced.
        DiagnosticTransaction transaction(Ctx.Diags);
        SWIFT_DEFER { transaction.abort(); };
        return TypeChecker::checkGenericArguments(
                   derivative, originalName.Loc.getBaseNameLoc(),
                   originalName.Loc.getBaseNameLoc(), Type(),
                   source->getGenericParams(), target->getRequirements(),
                   [](SubstitutableType *dependentType) {
                     return Type(dependentType);
                   },
                   lookupConformance, None) == RequirementCheckResult::Success;
      };

  auto isValidOriginal = [&](AbstractFunctionDecl *originalCandidate) {
    // TODO(TF-982): Allow derivatives on protocol requirements.
    if (isa<ProtocolDecl>(originalCandidate->getDeclContext()))
      return false;
    return checkFunctionSignature(
        cast<AnyFunctionType>(originalFnType->getCanonicalType()),
        originalCandidate->getInterfaceType()->getCanonicalType(),
        checkGenericSignatureSatisfied);
  };

  auto noneValidDiagnostic = [&]() {
    diags.diagnose(originalName.Loc,
                   diag::autodiff_attr_original_decl_none_valid_found,
                   originalName.Name, originalFnType);
  };
  auto ambiguousDiagnostic = [&]() {
    diags.diagnose(originalName.Loc, diag::attr_ambiguous_reference_to_decl,
                   originalName.Name, attr->getAttrName());
  };
  auto notFunctionDiagnostic = [&]() {
    diags.diagnose(originalName.Loc,
                   diag::autodiff_attr_original_decl_invalid_kind,
                   originalName.Name);
  };
  std::function<void()> invalidTypeContextDiagnostic = [&]() {
    diags.diagnose(originalName.Loc,
                   diag::autodiff_attr_original_decl_not_same_type_context,
                   originalName.Name);
  };

  // Returns true if the derivative function and original function candidate are
  // defined in compatible type contexts. If the derivative function and the
  // original function candidate have different parents, return false.
  std::function<bool(AbstractFunctionDecl *)> hasValidTypeContext =
      [&](AbstractFunctionDecl *func) {
        // Check if both functions are top-level.
        if (!derivative->getInnermostTypeContext() &&
            !func->getInnermostTypeContext())
          return true;
        // Check if both functions are defined in the same type context.
        if (auto typeCtx1 = derivative->getInnermostTypeContext())
          if (auto typeCtx2 = func->getInnermostTypeContext()) {
            return typeCtx1->getSelfNominalTypeDecl() ==
                   typeCtx2->getSelfNominalTypeDecl();
          }
        return derivative->getParent() == func->getParent();
      };

  auto resolution = TypeResolution::forContextual(derivative->getDeclContext());
  Type baseType;
  if (auto *baseTypeRepr = attr->getBaseTypeRepr()) {
    TypeResolutionOptions options = None;
    options |= TypeResolutionFlags::AllowModule;
    baseType = resolution.resolveType(baseTypeRepr, options);
  }
  if (baseType && baseType->hasError())
    return true;
  auto lookupOptions = attr->getBaseTypeRepr()
                           ? defaultMemberLookupOptions
                           : defaultUnqualifiedLookupOptions;
  auto derivativeTypeCtx = derivative->getInnermostTypeContext();
  if (!derivativeTypeCtx)
    derivativeTypeCtx = derivative->getParent();
  assert(derivativeTypeCtx);

  // Look up original function.
  auto *originalAFD = findAbstractFunctionDecl(
      originalName.Name, originalName.Loc.getBaseNameLoc(), baseType,
      derivativeTypeCtx, isValidOriginal, noneValidDiagnostic,
      ambiguousDiagnostic, notFunctionDiagnostic, lookupOptions,
      hasValidTypeContext, invalidTypeContextDiagnostic);
  if (!originalAFD)
    return true;
  // Diagnose original stored properties. Stored properties cannot have custom
  // registered derivatives.
  if (auto *accessorDecl = dyn_cast<AccessorDecl>(originalAFD)) {
    auto *asd = accessorDecl->getStorage();
    if (asd->hasStorage()) {
      diags.diagnose(originalName.Loc,
                     diag::derivative_attr_original_stored_property_unsupported,
                     originalName.Name);
      diags.diagnose(originalAFD->getLoc(), diag::decl_declared_here,
                     asd->getFullName());
      return true;
    }
  }
  // Diagnose if original function is an invalid class member.
  bool isOriginalClassMember =
      originalAFD->getDeclContext() &&
      originalAFD->getDeclContext()->getSelfClassDecl();
  if (isOriginalClassMember) {
    auto *classDecl = originalAFD->getDeclContext()->getSelfClassDecl();
    assert(classDecl);
    // Class members returning dynamic `Self` are not supported.
    // Dynamic `Self` is supported only as a single top-level result for class
    // members. JVP/VJP functions returning `(Self, ...)` tuples would not
    // type-check.
    bool diagnoseDynamicSelfResult = originalAFD->hasDynamicSelfResult();
    if (diagnoseDynamicSelfResult) {
      // Diagnose class initializers in non-final classes.
      if (isa<ConstructorDecl>(originalAFD)) {
        if (!classDecl->isFinal()) {
          diags.diagnose(attr->getLocation(),
                         diag::derivative_attr_nonfinal_class_init_unsupported,
                         classDecl->getDeclaredInterfaceType());
          return true;
        }
      }
      // Diagnose all other declarations returning dynamic `Self`.
      else {
        diags.diagnose(
            attr->getLocation(),
            diag::derivative_attr_class_member_dynamic_self_result_unsupported,
            DeclNameRef(originalAFD->getFullName()));
        return true;
      }
    }
  }
  attr->setOriginalFunction(originalAFD);

  // Get the resolved differentiability parameter indices.
  auto *resolvedDiffParamIndices = attr->getParameterIndices();

  // Get the parsed differentiability parameter indices, which have not yet been
  // resolved. Parsed differentiability parameter indices are defined only for
  // parsed attributes.
  auto parsedDiffParams = attr->getParsedParameters();

  // If differentiability parameter indices are not resolved, compute them.
  if (!resolvedDiffParamIndices)
    resolvedDiffParamIndices = computeDifferentiabilityParameters(
        parsedDiffParams, derivative, derivative->getGenericEnvironment(),
        attr->getAttrName(), attr->getLocation());
  if (!resolvedDiffParamIndices)
    return true;

  // Check if the differentiability parameter indices are valid.
  if (checkDifferentiabilityParameters(
          originalAFD, resolvedDiffParamIndices, originalFnType,
          derivative->getGenericEnvironment(), derivative->getModuleContext(),
          parsedDiffParams, attr->getLocation()))
    return true;

  // Set the resolved differentiability parameter indices in the attribute.
  attr->setParameterIndices(resolvedDiffParamIndices);

  // Get the original semantic result.
  llvm::SmallVector<AutoDiffSemanticFunctionResultType, 1> originalResults;
  autodiff::getFunctionSemanticResultTypes(
      originalFnType, originalResults,
      derivative->getGenericEnvironmentOfContext());
  // Check that original function has at least one semantic result, i.e.
  // that the original semantic result type is not `Void`.
  if (originalResults.empty()) {
    diags
        .diagnose(attr->getLocation(), diag::autodiff_attr_original_void_result,
                  derivative->getFullName())
        .highlight(attr->getOriginalFunctionName().Loc.getSourceRange());
    attr->setInvalid();
    return true;
  }
  // Check that original function does not have multiple semantic results.
  if (originalResults.size() > 1) {
    diags
        .diagnose(attr->getLocation(),
                  diag::autodiff_attr_original_multiple_semantic_results)
        .highlight(attr->getOriginalFunctionName().Loc.getSourceRange());
    attr->setInvalid();
    return true;
  }
  auto originalResult = originalResults.front();
  auto originalResultType = originalResult.type;
  // Check that the original semantic result conforms to `Differentiable`.
  auto *diffableProto = Ctx.getProtocol(KnownProtocolKind::Differentiable);
  auto valueResultConf = TypeChecker::conformsToProtocol(
      originalResultType, diffableProto, derivative->getDeclContext(), None);
  if (!valueResultConf) {
    diags.diagnose(attr->getLocation(),
                   diag::derivative_attr_result_value_not_differentiable,
                   valueResultElt.getType());
    return true;
  }

  // Compute the actual differential/pullback type that we use for comparison
  // with the expected type. We must canonicalize the derivative interface type
  // before extracting the differential/pullback type from it, so that the
  // derivative interface type generic signature is available for simplifying
  // types.
  CanType canActualResultType = derivativeInterfaceType->getCanonicalType();
  while (isa<AnyFunctionType>(canActualResultType)) {
    canActualResultType =
        cast<AnyFunctionType>(canActualResultType).getResult();
  }
  CanType actualFuncEltType =
      cast<TupleType>(canActualResultType).getElementType(1);

  // Compute expected differential/pullback type.
  Type expectedFuncEltType =
      originalFnType->getAutoDiffDerivativeFunctionLinearMapType(
          resolvedDiffParamIndices, kind.getLinearMapKind(), lookupConformance,
          /*makeSelfParamFirst*/ true);
  if (expectedFuncEltType->hasTypeParameter())
    expectedFuncEltType = derivative->mapTypeIntoContext(expectedFuncEltType);
  if (expectedFuncEltType->hasArchetype())
    expectedFuncEltType = expectedFuncEltType->mapTypeOutOfContext();

  // Check if differential/pullback type matches expected type.
  if (!actualFuncEltType->isEqual(expectedFuncEltType)) {
    // Emit differential/pullback type mismatch error on attribute.
    diags.diagnose(attr->getLocation(),
                   diag::derivative_attr_result_func_type_mismatch,
                   funcResultElt.getName(), originalAFD->getFullName());
    // Emit note with expected differential/pullback type on actual type
    // location.
    auto *tupleReturnTypeRepr =
        cast<TupleTypeRepr>(derivative->getBodyResultTypeLoc().getTypeRepr());
    auto *funcEltTypeRepr = tupleReturnTypeRepr->getElementType(1);
    diags
        .diagnose(funcEltTypeRepr->getStartLoc(),
                  diag::derivative_attr_result_func_type_mismatch_note,
                  funcResultElt.getName(), expectedFuncEltType)
        .highlight(funcEltTypeRepr->getSourceRange());
    // Emit note showing original function location, if possible.
    if (originalAFD->getLoc().isValid())
      diags.diagnose(originalAFD->getLoc(),
                     diag::derivative_attr_result_func_original_note,
                     originalAFD->getFullName());
    return true;
  }

  // Reject different-file derivative registration.
  // TODO(TF-1021): Lift same-file derivative registration restriction.
  if (!Ctx.LangOpts.EnableExperimentalCrossFileDerivativeRegistration &&
      originalAFD->getParentSourceFile() != derivative->getParentSourceFile()) {
    diags.diagnose(attr->getLocation(),
                   diag::derivative_attr_not_in_same_file_as_original);
    return true;
  }

  // Reject duplicate `@derivative` attributes.
  auto &derivativeAttrs = Ctx.DerivativeAttrs[std::make_tuple(
      originalAFD, resolvedDiffParamIndices, kind)];
  derivativeAttrs.insert(attr);
  if (derivativeAttrs.size() > 1) {
    diags.diagnose(attr->getLocation(),
                   diag::derivative_attr_original_already_has_derivative,
                   originalAFD->getFullName());
    for (auto *duplicateAttr : derivativeAttrs) {
      if (duplicateAttr == attr)
        continue;
      diags.diagnose(duplicateAttr->getLocation(),
                     diag::derivative_attr_duplicate_note);
    }
    return true;
  }

<<<<<<< HEAD
  // SWIFT_ENABLE_TENSORFLOW
=======
>>>>>>> 28315487
  // Register derivative function configuration.
  auto *resultIndices = IndexSubset::get(Ctx, 1, {0});
  originalAFD->addDerivativeFunctionConfiguration(
      {resolvedDiffParamIndices, resultIndices,
       derivative->getGenericSignature()});
<<<<<<< HEAD
  // SWIFT_ENABLE_TENSORFLOW END
=======
>>>>>>> 28315487

  return false;
}

void AttributeChecker::visitDerivativeAttr(DerivativeAttr *attr) {
  if (typeCheckDerivativeAttr(Ctx, D, attr))
    attr->setInvalid();
}

// SWIFT_ENABLE_TENSORFLOW
/// Returns true if the given type's `TangentVector` is equal to itself in the
/// given module.
static bool tangentVectorEqualsSelf(Type type, DeclContext *DC) {
  assert(conformsToDifferentiable(type, DC));
  auto &ctx = type->getASTContext();
  auto *differentiableProto =
      ctx.getProtocol(KnownProtocolKind::Differentiable);
  auto conf = TypeChecker::conformsToProtocol(
                  type, differentiableProto, DC,
                  ConformanceCheckFlags::InExpression);
  auto tanType = conf.getTypeWitnessByName(type, ctx.Id_TangentVector);
  return type->getCanonicalType() == tanType->getCanonicalType();
};

// SWIFT_ENABLE_TENSORFLOW
// Computes the linearity parameter indices from the given parsed linearity
// parameters for the given transpose function. On error, emits diagnostics and
// returns `nullptr`.
//
// The attribute location is used in diagnostics.
static IndexSubset *
computeLinearityParameters(ArrayRef<ParsedAutoDiffParameter> parsedLinearParams,
                           AbstractFunctionDecl *transposeFunction,
                           SourceLoc attrLoc) {
  auto &ctx = transposeFunction->getASTContext();
  auto &diags = ctx.Diags;

  // Get the transpose function type.
  auto *transposeFunctionType =
      transposeFunction->getInterfaceType()->castTo<AnyFunctionType>();
  bool isCurried = transposeFunctionType->getResult()->is<AnyFunctionType>();

  // Get transposed result types.
  // The transpose function result type may be a singular type or a tuple type.
  ArrayRef<TupleTypeElt> transposeResultTypes;
  auto transposeResultType = transposeFunctionType->getResult();
  if (isCurried)
    transposeResultType =
        transposeResultType->castTo<AnyFunctionType>()->getResult();
  if (auto resultTupleType = transposeResultType->getAs<TupleType>()) {
    transposeResultTypes = resultTupleType->getElements();
  } else {
    transposeResultTypes = ArrayRef<TupleTypeElt>(transposeResultType);
  }

  // If `self` is a linearity parameter, the transpose function must be static.
  auto isStaticMethod = transposeFunction->isStatic();
  bool wrtSelf = false;
  if (!parsedLinearParams.empty())
    wrtSelf = parsedLinearParams.front().getKind() ==
              ParsedAutoDiffParameter::Kind::Self;
  if (wrtSelf && !isStaticMethod) {
    diags.diagnose(attrLoc, diag::transpose_attr_wrt_self_must_be_static);
    return nullptr;
  }

  // Build linearity parameter indices from parsed linearity parameters.
  auto numUncurriedParams = transposeFunctionType->getNumParams();
  if (isCurried) {
    auto *resultFnType =
        transposeFunctionType->getResult()->castTo<AnyFunctionType>();
    numUncurriedParams += resultFnType->getNumParams();
  }
  auto numParams =
      numUncurriedParams + parsedLinearParams.size() - 1 - (unsigned)wrtSelf;
  SmallBitVector parameterBits(numParams);
  int lastIndex = -1;
  for (unsigned i : indices(parsedLinearParams)) {
    auto paramLoc = parsedLinearParams[i].getLoc();
    switch (parsedLinearParams[i].getKind()) {
    case ParsedAutoDiffParameter::Kind::Named: {
      diags.diagnose(paramLoc, diag::transpose_attr_cannot_use_named_wrt_params,
                     parsedLinearParams[i].getName());
      return nullptr;
    }
    case ParsedAutoDiffParameter::Kind::Self: {
      // 'self' can only be the first in the list.
      if (i > 0) {
        diags.diagnose(paramLoc, diag::diff_params_clause_self_must_be_first);
        return nullptr;
      }
      parameterBits.set(parameterBits.size() - 1);
      break;
    }
    case ParsedAutoDiffParameter::Kind::Ordered: {
      auto index = parsedLinearParams[i].getIndex();
      if (index >= numParams) {
        diags.diagnose(paramLoc,
                       diag::diff_params_clause_param_index_out_of_range);
        return nullptr;
      }
      // Parameter names must be specified in the original order.
      if ((int)index <= lastIndex) {
        diags.diagnose(paramLoc,
                       diag::diff_params_clause_params_not_original_order);
        return nullptr;
      }
      parameterBits.set(index);
      lastIndex = index;
      break;
    }
    }
  }
  return IndexSubset::get(ctx, parameterBits);
}

// SWIFT_ENABLE_TENSORFLOW
// Checks if the given linearity parameter types are valid for the given
// original function in the given derivative generic environment and module
// context. Returns true on error.
//
// The parsed differentiability parameters and attribute location are used in
// diagnostics.
static bool checkLinearityParameters(
    AbstractFunctionDecl *originalAFD,
    SmallVector<AnyFunctionType::Param, 4> linearParams,
    GenericEnvironment *derivativeGenEnv, ModuleDecl *module,
    ArrayRef<ParsedAutoDiffParameter> parsedLinearParams, SourceLoc attrLoc) {
  auto &ctx = originalAFD->getASTContext();
  auto &diags = ctx.Diags;

  // Check that linearity parameters have allowed types.
  for (unsigned i : range(linearParams.size())) {
    auto linearParamType = linearParams[i].getPlainType();
    if (!linearParamType->hasTypeParameter())
      linearParamType = linearParamType->mapTypeOutOfContext();
    if (derivativeGenEnv)
      linearParamType = derivativeGenEnv->mapTypeIntoContext(linearParamType);
    else
      linearParamType = originalAFD->mapTypeIntoContext(linearParamType);
    SourceLoc loc =
        parsedLinearParams.empty() ? attrLoc : parsedLinearParams[i].getLoc();
    // Parameter must conform to `Differentiable` and satisfy
    // `Self == Self.TangentVector`.
    if (!conformsToDifferentiable(linearParamType, originalAFD) ||
        !tangentVectorEqualsSelf(linearParamType, originalAFD)) {
      diags.diagnose(loc,
                     diag::transpose_attr_invalid_linearity_parameter_or_result,
                     linearParamType.getString(), /*isParameter*/ true);
      return true;
    }
  }
  return false;
}

// SWIFT_ENABLE_TENSORFLOW
// Computes the original function type corresponding to the given transpose
// function type. Used for `@transpose` attribute type-checking.
static AnyFunctionType *
getTransposeOriginalFunctionType(AnyFunctionType *transposeFnType,
                                 IndexSubset *linearParamIndices,
                                 bool wrtSelf) {
  unsigned transposeParamsIndex = 0;

  // Get the transpose function's parameters and result type.
  auto transposeParams = transposeFnType->getParams();
  auto transposeResult = transposeFnType->getResult();
  bool isCurried = transposeResult->is<AnyFunctionType>();
  if (isCurried) {
    auto methodType = transposeResult->castTo<AnyFunctionType>();
    transposeParams = methodType->getParams();
    transposeResult = methodType->getResult();
  }

  // Get the original function's result type.
  // The original result type is always equal to the type of the last
  // parameter of the transpose function type.
  auto originalResult = transposeParams.back().getPlainType();

  // Get transposed result types.
  // The transpose function result type may be a singular type or a tuple type.
  SmallVector<TupleTypeElt, 4> transposeResultTypes;
  if (auto transposeResultTupleType = transposeResult->getAs<TupleType>()) {
    transposeResultTypes.append(transposeResultTupleType->getElements().begin(),
                                transposeResultTupleType->getElements().end());
  } else {
    transposeResultTypes.push_back(transposeResult);
  }

  // Get the `Self` type, if the transpose function type is curried.
  // - If `self` is a linearity parameter, use the first transpose result type.
  // - Otherwise, use the first transpose parameter type.
  unsigned transposeResultTypesIndex = 0;
  Type selfType;
  if (isCurried && wrtSelf) {
    selfType = transposeResultTypes.front().getType();
    transposeResultTypesIndex++;
  } else if (isCurried) {
    selfType = transposeFnType->getParams().front().getPlainType();
  }

  // Get the original function's parameters.
  SmallVector<AnyFunctionType::Param, 8> originalParams;
  // The number of original parameters is equal to the sum of:
  // - The number of original non-transposed parameters.
  //   - This is the number of transpose parameters minus one. All transpose
  //     parameters come from the original function, except the last parameter
  //     (the transposed original result).
  // - The number of original transposed parameters.
  //   - This is the number of linearity parameters.
  unsigned originalParameterCount =
      transposeParams.size() - 1 + linearParamIndices->getNumIndices();
  // Iterate over all original parameter indices.
  for (auto i : range(originalParameterCount)) {
    // Skip `self` parameter if `self` is a linearity parameter.
    // The `self` is handled specially later to form a curried function type.
    bool isSelfParameterAndWrtSelf =
        wrtSelf && i == linearParamIndices->getCapacity() - 1;
    if (isSelfParameterAndWrtSelf)
      continue;
    // If `i` is a linearity parameter index, the next original parameter is
    // the next transpose result.
    if (linearParamIndices->contains(i)) {
      auto resultType =
          transposeResultTypes[transposeResultTypesIndex++].getType();
      originalParams.push_back(AnyFunctionType::Param(resultType));
    }
    // Otherwise, the next original parameter is the next transpose parameter.
    else {
      originalParams.push_back(transposeParams[transposeParamsIndex++]);
    }
  }

  // Compute the original function type.
  AnyFunctionType *originalType;
  // If the transpose type is curried, the original function type is:
  // `(Self) -> (<original parameters>) -> <original result>`.
  if (isCurried) {
    assert(selfType && "`Self` type should be resolved");
    originalType = makeFunctionType(originalParams, originalResult, nullptr);
    originalType =
        makeFunctionType(AnyFunctionType::Param(selfType), originalType,
                         transposeFnType->getOptGenericSignature());
  }
  // Otherwise, the original function type is simply:
  // `(<original parameters>) -> <original result>`.
  else {
    originalType = makeFunctionType(originalParams, originalResult,
                                    transposeFnType->getOptGenericSignature());
  }
  return originalType;
}

// Given a transpose function type where `self` is a linearity parameter,
// sets `staticSelfType` and `instanceSelfType` and returns true if they are
// equals. Otherwise, returns false.
static bool
doTransposeStaticAndInstanceSelfTypesMatch(AnyFunctionType *transposeType,
                                           Type &staticSelfType,
                                           Type &instanceSelfType) {
  // Transpose type should have the form:
  // `(StaticSelf) -> (...) -> (InstanceSelf, ...)`.
  auto methodType = transposeType->getResult()->castTo<AnyFunctionType>();
  auto transposeResult = methodType->getResult();

  // Get transposed result types.
  // The transpose function result type may be a singular type or a tuple type.
  SmallVector<TupleTypeElt, 4> transposeResultTypes;
  if (auto transposeResultTupleType = transposeResult->getAs<TupleType>()) {
    transposeResultTypes.append(transposeResultTupleType->getElements().begin(),
                                transposeResultTupleType->getElements().end());
  } else {
    transposeResultTypes.push_back(transposeResult);
  }
  assert(!transposeResultTypes.empty());

  // Get the static and instance `Self` types.
  staticSelfType = transposeType->getParams()
                       .front()
                       .getPlainType()
                       ->getMetatypeInstanceType();
  instanceSelfType = transposeResultTypes.front().getType();

  // Return true if static and instance `Self` types are equal.
  return staticSelfType->isEqual(instanceSelfType);
}

void AttributeChecker::visitTransposeAttr(TransposeAttr *attr) {
  auto *transpose = cast<FuncDecl>(D);
  auto lookupConformance =
      LookUpConformanceInModule(D->getDeclContext()->getParentModule());
  auto originalName = attr->getOriginalFunctionName();
  auto *transposeInterfaceType =
      transpose->getInterfaceType()->castTo<AnyFunctionType>();
  bool isCurried = transposeInterfaceType->getResult()->is<AnyFunctionType>();

  // Get the linearity parameter indices.
  auto *linearParamIndices = attr->getParameterIndices();

  // Get the parsed linearity parameter indices, which have not yet been
  // resolved. Parsed linearity parameter indices are defined only for parsed
  // attributes.
  auto parsedLinearParams = attr->getParsedParameters();

  // If linearity parameter indices are not resolved, compute them.
  if (!linearParamIndices)
    linearParamIndices = computeLinearityParameters(
        parsedLinearParams, transpose, attr->getLocation());
  if (!linearParamIndices) {
    attr->setInvalid();
    return;
  }

  // Diagnose empty linearity parameter indices. This occurs when no `wrt:`
  // clause is declared and no linearity parameters can be inferred.
  if (linearParamIndices->isEmpty()) {
    diagnoseAndRemoveAttr(attr,
                          diag::diff_params_clause_no_inferred_parameters);
    return;
  }

  bool wrtSelf = false;
  if (!parsedLinearParams.empty())
    wrtSelf = parsedLinearParams.front().getKind() ==
              ParsedAutoDiffParameter::Kind::Self;

  // If the transpose function is curried and `self` is a linearity parameter,
  // check that the instance and static `Self` types are equal.
  Type staticSelfType, instanceSelfType;
  if (isCurried && wrtSelf) {
    bool doSelfTypesMatch = doTransposeStaticAndInstanceSelfTypesMatch(
        transposeInterfaceType, staticSelfType, instanceSelfType);
    if (!doSelfTypesMatch) {
      diagnose(attr->getLocation(),
               diag::transpose_attr_wrt_self_must_be_static);
      diagnose(attr->getLocation(),
               diag::transpose_attr_wrt_self_self_type_mismatch_note,
               staticSelfType, instanceSelfType);
      attr->setInvalid();
      return;
    }
  }

  auto *expectedOriginalFnType = getTransposeOriginalFunctionType(
      transposeInterfaceType, linearParamIndices, wrtSelf);

  // `R` result type must conform to `Differentiable` and satisfy
  // `Self == Self.TangentVector`.
  auto expectedOriginalResultType = expectedOriginalFnType->getResult();
  if (isCurried)
    expectedOriginalResultType =
        expectedOriginalResultType->castTo<AnyFunctionType>()->getResult();
  if (expectedOriginalResultType->hasTypeParameter())
    expectedOriginalResultType = transpose->mapTypeIntoContext(
        expectedOriginalResultType);
  if (!conformsToDifferentiable(expectedOriginalResultType, transpose) ||
      !tangentVectorEqualsSelf(expectedOriginalResultType, transpose)) {
    diagnoseAndRemoveAttr(
        attr, diag::transpose_attr_invalid_linearity_parameter_or_result,
        expectedOriginalResultType.getString(), /*isParameter*/ false);
    return;
  }

  // Returns true if the generic parameters in `source` satisfy the generic
  // requirements in `target`.
  std::function<bool(GenericSignature, GenericSignature)>
      checkGenericSignatureSatisfied = [&](GenericSignature source,
                                           GenericSignature target) {
        // If target is null, then its requirements are satisfied.
        if (!target)
          return true;
        // If source is null but target is not null, then target's
        // requirements are not satisfied.
        if (!source)
          return false;
        // Check if target's requirements are satisfied by source.
        // Cancel diagnostics using `DiagnosticTransaction`.
        // Diagnostics should not be emitted because this function is used to
        // check candidates; if no candidates match, a separate diagnostic will
        // be produced.
        DiagnosticTransaction transaction(Ctx.Diags);
        SWIFT_DEFER { transaction.abort(); };
        return TypeChecker::checkGenericArguments(
            transpose, originalName.Loc.getBaseNameLoc(),
            originalName.Loc.getBaseNameLoc(), Type(),
            source->getGenericParams(), target->getRequirements(),
            [](SubstitutableType *dependentType) {
              return Type(dependentType);
            },
            lookupConformance, None) == RequirementCheckResult::Success;
      };

  auto isValidOriginal = [&](AbstractFunctionDecl *originalCandidate) {
    return checkFunctionSignature(
        cast<AnyFunctionType>(expectedOriginalFnType->getCanonicalType()),
        originalCandidate->getInterfaceType()->getCanonicalType(),
        checkGenericSignatureSatisfied);
  };

  auto noneValidDiagnostic = [&]() {
    diagnose(originalName.Loc,
             diag::autodiff_attr_original_decl_none_valid_found,
             originalName.Name, expectedOriginalFnType);
  };
  auto ambiguousDiagnostic = [&]() {
    diagnose(originalName.Loc, diag::attr_ambiguous_reference_to_decl,
             originalName.Name, attr->getAttrName());
  };
  auto notFunctionDiagnostic = [&]() {
    diagnose(originalName.Loc,
             diag::autodiff_attr_original_decl_invalid_kind,
             originalName.Name);
  };
  std::function<void()> invalidTypeContextDiagnostic = [&]() {
    diagnose(originalName.Loc,
             diag::autodiff_attr_original_decl_not_same_type_context,
             originalName.Name);
  };

  // Returns true if the transpose function and original function candidate are
  // defined in compatible type contexts. If the transpose function and the
  // original function candidate have different parents, return false.
  std::function<bool(AbstractFunctionDecl *)> hasValidTypeContext =
      [&](AbstractFunctionDecl *decl) { return true; };

  auto resolution = TypeResolution::forContextual(transpose->getDeclContext());
  Type baseType;
  if (attr->getBaseTypeRepr())
    baseType = resolution.resolveType(attr->getBaseTypeRepr(), None);
  auto lookupOptions =
      (attr->getBaseTypeRepr() ? defaultMemberLookupOptions
                               : defaultUnqualifiedLookupOptions) |
      NameLookupFlags::IgnoreAccessControl;
  auto transposeTypeCtx = transpose->getInnermostTypeContext();
  if (!transposeTypeCtx) transposeTypeCtx = transpose->getParent();
  assert(transposeTypeCtx);

  // Look up original function.
  auto funcLoc = originalName.Loc.getBaseNameLoc();
  if (attr->getBaseTypeRepr())
    funcLoc = attr->getBaseTypeRepr()->getLoc();
  auto *originalAFD = findAbstractFunctionDecl(
      originalName.Name, funcLoc, baseType, transposeTypeCtx, isValidOriginal,
      noneValidDiagnostic, ambiguousDiagnostic, notFunctionDiagnostic,
      lookupOptions, hasValidTypeContext, invalidTypeContextDiagnostic);
  if (!originalAFD) {
    attr->setInvalid();
    return;
  }

  attr->setOriginalFunction(originalAFD);

  // Get the linearity parameter types.
  SmallVector<AnyFunctionType::Param, 4> linearParams;
  expectedOriginalFnType->getSubsetParameters(linearParamIndices, linearParams,
                                              /*reverseCurryLevels*/ true);

  // Check if linearity parameter indices are valid.
  if (checkLinearityParameters(originalAFD, linearParams,
                               transpose->getGenericEnvironment(),
                               transpose->getModuleContext(),
                               parsedLinearParams, attr->getLocation())) {
    D->getAttrs().removeAttribute(attr);
    attr->setInvalid();
    return;
  }

  // Set the resolved linearity parameter indices in the attribute.
  attr->setParameterIndices(linearParamIndices);
}

static bool
compilerEvaluableAllowedInExtensionDecl(ExtensionDecl *extensionDecl) {
  auto extendedTypeKind = extensionDecl->getExtendedType()->getKind();
  return extendedTypeKind == TypeKind::Enum ||
         extendedTypeKind == TypeKind::Protocol ||
         extendedTypeKind == TypeKind::Struct ||
         extendedTypeKind == TypeKind::BoundGenericEnum ||
         extendedTypeKind == TypeKind::BoundGenericStruct;
}

void AttributeChecker::visitCompilerEvaluableAttr(CompilerEvaluableAttr *attr) {
  // Check that the function is defined in an allowed context.
  // TODO(marcrasi): In many cases, we can probably generate a more informative
  // error message than just saying that it's "not allowed here". (Like "not
  // allowed in a class [point at the class decl], put it at the top level or in
  // a struct instead").
  auto declContext = D->getDeclContext();
  switch (declContext->getContextKind()) {
  case DeclContextKind::AbstractFunctionDecl:
    // Nested functions are okay.
    break;
  case DeclContextKind::ExtensionDecl:
    // Enum, Protocol, and Struct extensions are okay. For Enums and Structs
    // extensions, the extended type must be compiler-representable.
    // TODO(marcrasi): Check that the extended type is compiler-representable.
    if (!compilerEvaluableAllowedInExtensionDecl(
            cast<ExtensionDecl>(declContext))) {
      diagnose(D, diag::compiler_evaluable_bad_context);
      attr->setInvalid();
      return;
    }
    break;
  case DeclContextKind::FileUnit:
    // Top level functions are okay.
    break;
  case DeclContextKind::GenericTypeDecl:
    switch (cast<GenericTypeDecl>(declContext)->getKind()) {
    case DeclKind::Enum:
      // Enums are okay, if they are compiler-representable.
      // TODO(marcrasi): Check that it's compiler-representable.
      break;
    case DeclKind::Struct:
      // Structs are okay, if they are compiler-representable.
      // TODO(marcrasi): Check that it's compiler-representable.
      break;
    default:
      diagnose(D, diag::compiler_evaluable_bad_context);
      attr->setInvalid();
      return;
    }
    break;
  default:
    diagnose(D, diag::compiler_evaluable_bad_context);
    attr->setInvalid();
    return;
  }

  // Check that the signature only has allowed types.
  // TODO(marcrasi): Do this.

  // For @compilerEvaluable to be truly valid, the function body must also
  // follow certain rules. We can only check these rules after the body is type
  // checked, and it's not type checked yet, so we check these rules later in
  // TypeChecker::checkFunctionBodyCompilerEvaluable().
}<|MERGE_RESOLUTION|>--- conflicted
+++ resolved
@@ -4347,19 +4347,11 @@
     return true;
   }
 
-<<<<<<< HEAD
-  // SWIFT_ENABLE_TENSORFLOW
-=======
->>>>>>> 28315487
   // Register derivative function configuration.
   auto *resultIndices = IndexSubset::get(Ctx, 1, {0});
   originalAFD->addDerivativeFunctionConfiguration(
       {resolvedDiffParamIndices, resultIndices,
        derivative->getGenericSignature()});
-<<<<<<< HEAD
-  // SWIFT_ENABLE_TENSORFLOW END
-=======
->>>>>>> 28315487
 
   return false;
 }
