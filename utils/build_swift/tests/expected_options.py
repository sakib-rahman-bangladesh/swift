--- conflicted
+++ resolved
@@ -237,10 +237,7 @@
     'verbose_build': False,
     'watchos': False,
     'watchos_all': False,
-<<<<<<< HEAD
-=======
     'llvm_install_components': defaults.llvm_install_components(),
->>>>>>> 13f68854
 }
 
 
