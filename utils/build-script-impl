--- conflicted
+++ resolved
@@ -1040,32 +1040,6 @@
 LIBDISPATCH_STATIC_SOURCE_DIR="${WORKSPACE}/swift-corelibs-libdispatch"
 LIBICU_SOURCE_DIR="${WORKSPACE}/icu"
 LIBCXX_SOURCE_DIR="${WORKSPACE}/llvm-project/libcxx"
-<<<<<<< HEAD
-<<<<<<< HEAD
-PLAYGROUNDSUPPORT_SOURCE_DIR="${WORKSPACE}/swift-xcode-playground-support"
-# SWIFT_ENABLE_TENSORFLOW
-TENSORFLOW_SOURCE_DIR="${WORKSPACE}/tensorflow"
-TENSORFLOW_SWIFT_APIS_DIR="${WORKSPACE}/tensorflow-swift-apis"
-
-if [[ ! "${SKIP_BUILD_PLAYGROUNDSUPPORT}" && ! -d ${PLAYGROUNDSUPPORT_SOURCE_DIR} ]]; then
-    echo "Couldn't find PlaygroundSupport source directory."
-    exit 1
-fi
-# SWIFT_ENABLE_TENSORFLOW
-if [[ "${ENABLE_TENSORFLOW}" ]]; then
-    if [[ ! "${SKIP_BUILD_TENSORFLOW}" && ! -d "${TENSORFLOW_SOURCE_DIR}" ]]; then
-        echo "Couldn't find TensorFlow source directory."
-        exit 1
-    fi
-    if [[ "${TENSORFLOW_SWIFT_APIS}" && ! -d "${TENSORFLOW_SWIFT_APIS}" ]]; then
-        echo "Invalid TensorFlow high-level APIs repository specified."
-        exit 1
-    fi
-fi
-=======
->>>>>>> github/master
-=======
->>>>>>> aef19c95
 
 [[ "${SKIP_BUILD_CMARK}" ]] || PRODUCTS+=(cmark)
 [[ "${SKIP_BUILD_LIBCXX}" ]] || PRODUCTS+=(libcxx)
@@ -1083,58 +1057,6 @@
 # [[ "${SKIP_BUILD_STATIC_FOUNDATION}" ]] || PRODUCTS+=(foundation_static)
 [[ "${SKIP_BUILD_LLBUILD}" ]] || PRODUCTS+=(llbuild)
 [[ "${SKIP_BUILD_XCTEST}" ]] || PRODUCTS+=(xctest)
-<<<<<<< HEAD
-<<<<<<< HEAD
-[[ "${SKIP_BUILD_PLAYGROUNDSUPPORT}" ]] || PRODUCTS+=(playgroundsupport)
-# SWIFT_ENABLE_TENSORFLOW
-[[ "${SKIP_BUILD_TENSORFLOW}" ]] || PRODUCTS+=(tensorflow)
-
-# SWIFT_ENABLE_TENSORFLOW
-function verify_tensorflow_directories() {
-    # NOTE: This function must be called after TensorFlow is built from source
-    # if --build-tensorflow if true. Otherwise, host include/library directories
-    # will not be set.
-    if [[ ! "${ENABLE_TENSORFLOW}" ]]; then
-        return 1
-    fi
-
-    # Iterate through host/target and include/lib.
-    local error=
-    for platform in "HOST" "TARGET"; do
-        for dir_type in "INCLUDE" "LIB"; do
-            lower_platform="$(tolower ${platform})"
-            lower_dir_type="$(tolower ${dir_type})"
-            dir_name="TENSORFLOW_${platform}_${dir_type}_DIR"
-
-            # Always perform check for "HOST" arguments.
-            # Perform check for "TARGET" arguments only if they are specified.
-            if [[ "${platform}" == "HOST" || "${!dir_name}" ]]; then
-                if [[ ! -e "${!dir_name}" ]]; then
-                    echo "Error: TensorFlow ${lower_platform} ${lower_dir_type} directory does not exist (was '${!dir_name}')"
-                    error=1
-                fi
-
-                # Check that "LIB" arguments contain the necessary libraries.
-                if [[ "dir_type" == "LIB" ]]; then
-                    for lib_name in tensorflow; do
-                        lib="lib${lib_name}.so"
-                        if [[ ! -e "${!dir_name}/${lib}" ]]; then
-                            echo "Error: '${lib}' does not exist in TensorFlow ${lower_platform} ${lower_dir_type} directory (was '${!dir_name}')"
-                            error=1
-                        fi
-                    done
-                fi
-            fi
-        done
-    done
-    if [[ "$error" ]]; then
-        exit 1
-    fi
-}
-=======
->>>>>>> github/master
-=======
->>>>>>> aef19c95
 
 # get_host_specific_variable(host, name)
 #
@@ -2209,19 +2131,6 @@
                 # libicu builds itself and doesn't use cmake
                 continue
                 ;;
-<<<<<<< HEAD
-            # SWIFT_ENABLE_TENSORFLOW
-            tensorflow)
-                # Configure TensorFlow and build using bazel.
-                (cd "${source_dir}"; echo yes "" | ./configure)
-                with_pushd "${source_dir}" \
-                    call ${HOST_BAZEL} build -c opt "${TENSORFLOW_BAZEL_OPTIONS[@]}" --define framework_shared_object=false //tensorflow:libtensorflow.so
-
-                # TensorFlow builds itself and doesn't use CMake.
-                continue
-                ;;
-=======
->>>>>>> aef19c95
             *)
                 echo "error: unknown product: ${product}"
                 exit 1
@@ -2605,44 +2514,6 @@
                 echo "--- Finished tests for ${product} ---"
                 continue
                 ;;
-<<<<<<< HEAD
-<<<<<<< HEAD
-           playgroundsupport)
-                if [[ "${SKIP_TEST_PLAYGROUNDSUPPORT}" ]]; then
-                    continue
-                fi
-
-                if [[ "${host}" != "macosx"* ]]; then
-                    echo "Skipping PlaygroundLogger tests on non-macOS platform"
-                    continue
-                fi
-
-                PLAYGROUNDSUPPORT_BUILD_DIR=$(build_directory ${host} ${product})
-                SWIFTC_BIN="$(build_directory_bin ${host} swift)/swiftc"
-                SWIFT_LIB_DIR="$(build_directory ${host} swift)"/lib/swift/
-
-                set -x
-                with_pushd "${PLAYGROUNDSUPPORT_SOURCE_DIR}" \
-                    call "xcodebuild" test-without-building -configuration Debug -workspace swift-xcode-playground-support.xcworkspace -scheme BuildScript-Test-PlaygroundLogger-macOS -sdk macosx -arch x86_64 -derivedDataPath "${PLAYGROUNDSUPPORT_BUILD_DIR}"/DerivedData SWIFT_EXEC="${SWIFTC_BIN}" SWIFT_LIBRARY_PATH="${SWIFT_LIB_DIR}/\$(PLATFORM_NAME)" ONLY_ACTIVE_ARCH=NO
-                { set +x; } 2>/dev/null
-                continue
-                ;;
-           # SWIFT_ENABLE_TENSORFLOW
-           tensorflow)
-               if [[ "${SKIP_TEST_TENSORFLOW}" ]]; then
-                   continue
-               fi
-               echo "--- Running tests for ${product} ---"
-               with_pushd "${TENSORFLOW_SOURCE_DIR}" \
-                   # TODO: Hook into TensorFlow tests.
-                   echo "Testing TensorFlow is currently not supported."
-               echo "--- Finished tests for ${product} ---"
-               continue
-               ;;
-=======
->>>>>>> github/master
-=======
->>>>>>> aef19c95
             *)
                 echo "error: unknown product: ${product}"
                 exit 1
@@ -2859,70 +2730,6 @@
                 call cp -a "${ICU_TMP_INSTALL_DIR}/share/icuswift" "${ICU_INSTALL_DIR}share"
                 continue
                 ;;
-<<<<<<< HEAD
-<<<<<<< HEAD
-            # SWIFT_ENABLE_TENSORFLOW
-            tensorflow)
-                if [[ -z "${INSTALL_TENSORFLOW}" ]]; then
-                    continue
-                fi
-                if [[ -z "${INSTALL_DESTDIR}" ]] ; then
-                    echo "--install-destdir is required to install products."
-                    exit 1
-                fi
-                echo "--- Installing ${product} ---"
-                TF_LIB_DIR="$(build_directory ${host} swift)/lib/swift/${SWIFT_HOST_VARIANT}"
-                TF_DEST_DIR="$(get_host_install_destdir ${host})$(get_host_install_prefix ${host})lib/swift/${SWIFT_HOST_VARIANT}"
-                mkdir -p "${TF_DEST_DIR}"
-                for lib_name in tensorflow; do
-                    lib_full_name="lib${lib_name}.so"
-                    # Wipe existing TensorFlow libraries in the destination
-                    # directory. This ensures that old versions of libraries
-                    # are not copied, taking up unnecessary space.
-                    call rm -rf "${TF_DEST_DIR}/${lib_full_name}"*
-                    # Copy TensorFlow libraries, preserving symlinks.
-                    call find "${TF_LIB_DIR}" \( -regex ".*${lib_full_name}[0-9.]*" \) -exec cp -a -v {} "${TF_DEST_DIR}" \;
-                done
-                continue
-                ;;
-            playgroundsupport)
-                set -x
-                if [[ -z "${INSTALL_PLAYGROUNDSUPPORT}" ]] ; then
-                    continue
-                fi
-
-                echo "--- Installing ${product} ---"
-
-                PLAYGROUNDSUPPORT_BUILD_DIR=$(build_directory ${host} ${product})
-
-                case "$(uname -s)" in
-                    Darwin)
-                        pushd "${PLAYGROUNDSUPPORT_SOURCE_DIR}"
-                        if [[ $(not ${SKIP_BUILD_OSX}) ]]; then
-                            call "xcodebuild" install -configuration "${PLAYGROUNDSUPPORT_BUILD_TYPE}" -workspace swift-xcode-playground-support.xcworkspace -scheme BuildScript-macOS -sdk macosx -arch x86_64 -derivedDataPath "${PLAYGROUNDSUPPORT_BUILD_DIR}"/DerivedData SWIFT_EXEC="${SWIFTC_BIN}" SWIFT_LIBRARY_PATH="${SWIFT_LIB_DIR}/\$(PLATFORM_NAME)" ONLY_ACTIVE_ARCH=NO DSTROOT="$(get_host_install_destdir ${host})" TOOLCHAIN_INSTALL_DIR="${TOOLCHAIN_PREFIX}" BUILD_PLAYGROUNDLOGGER_TESTS=NO
-                        fi
-
-                        if [[ $(not ${SKIP_BUILD_IOS_SIMULATOR}) ]]; then
-                            call "xcodebuild" install -configuration "${PLAYGROUNDSUPPORT_BUILD_TYPE}" -workspace swift-xcode-playground-support.xcworkspace -scheme BuildScript-iOS -sdk iphonesimulator -arch x86_64 -derivedDataPath "${PLAYGROUNDSUPPORT_BUILD_DIR}"/DerivedData SWIFT_EXEC="${SWIFTC_BIN}" SWIFT_LIBRARY_PATH="${SWIFT_LIB_DIR}/\$(PLATFORM_NAME)" ONLY_ACTIVE_ARCH=NO DSTROOT="$(get_host_install_destdir ${host})" TOOLCHAIN_INSTALL_DIR="${TOOLCHAIN_PREFIX}" BUILD_PLAYGROUNDLOGGER_TESTS=NO
-                        fi
-
-                        if [[ $(not ${SKIP_BUILD_TVOS_SIMULATOR}) ]]; then
-                            call "xcodebuild" install -configuration "${PLAYGROUNDSUPPORT_BUILD_TYPE}" -workspace swift-xcode-playground-support.xcworkspace -scheme BuildScript-tvOS -sdk appletvsimulator -arch x86_64 -derivedDataPath "${PLAYGROUNDSUPPORT_BUILD_DIR}"/DerivedData SWIFT_EXEC="${SWIFTC_BIN}" SWIFT_LIBRARY_PATH="${SWIFT_LIB_DIR}/\$(PLATFORM_NAME)" ONLY_ACTIVE_ARCH=NO DSTROOT="$(get_host_install_destdir ${host})" TOOLCHAIN_INSTALL_DIR="${TOOLCHAIN_PREFIX}" BUILD_PLAYGROUNDLOGGER_TESTS=NO
-                        fi
-                        popd
-                        continue
-                        ;;
-                    *)
-                        echo "error: --install-playgroundsupport is not supported on this platform"
-                        exit 1
-                        ;;
-                esac
-                { set +x; } 2>/dev/null
-                ;;
-=======
->>>>>>> github/master
-=======
->>>>>>> aef19c95
             *)
                 echo "error: unknown product: ${product}"
                 exit 1
