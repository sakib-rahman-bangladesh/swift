--- conflicted
+++ resolved
@@ -256,14 +256,9 @@
   llvm::SMDiagnostic Err;
 
   // Load the input module...
-<<<<<<< HEAD
+  auto LLVMContext = std::make_unique<llvm::LLVMContext>();
   std::unique_ptr<llvm::Module> M =
-      parseIRFile(InputFilename, Err, getGlobalLLVMContext());
-=======
-  auto LLVMContext = std::make_unique<llvm::LLVMContext>();
-  std::unique_ptr<Module> M =
       parseIRFile(InputFilename, Err, *LLVMContext.get());
->>>>>>> 92164893
 
   if (!M) {
     Err.print(argv[0], llvm::errs());
