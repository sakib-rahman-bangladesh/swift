--- conflicted
+++ resolved
@@ -1617,7 +1617,6 @@
       "expected the index of a parameter to differentiate with respect to", ())
 ERROR(sil_autodiff_expected_result_index,PointsToFirstBadToken,
       "expected the index of a result to differentiate from", ())
-<<<<<<< HEAD
 // SWIFT_ENABLE_TENSORFLOW
 ERROR(sil_inst_autodiff_operand_list_expected_lbrace,PointsToFirstBadToken,
       "expected '{' to start a derivative function list", ())
@@ -1635,11 +1634,7 @@
       "and '[transpose]'", ())
 ERROR(sil_inst_autodiff_expected_function_type_operand,PointsToFirstBadToken,
       "expected an operand of a function type", ())
-ERROR(sil_inst_autodiff_expected_differentiability_witness_kind,PointsToFirstBadToken,
-      "expected a differentiability witness kind, which can be one of '[jvp]', "
-      "'[vjp]', or '[transpose]'", ())
 // SWIFT_ENABLE_TENSORFLOW END
-=======
 ERROR(sil_inst_autodiff_expected_differentiability_witness_kind,PointsToFirstBadToken,
       "expected a differentiability witness kind, which can be one of '[jvp]', "
       "'[vjp]', or '[transpose]'", ())
@@ -1647,7 +1642,6 @@
       "expected witness_generic signature '%0' does not have same generic "
       "parameters as original function generic signature '%1'",
       (StringRef, StringRef))
->>>>>>> a49428ca
 
 //------------------------------------------------------------------------------
 // MARK: Generics parsing diagnostics
