--- conflicted
+++ resolved
@@ -86,12 +86,7 @@
 
 extension String {
   /// A collection of UTF-8 code units that encodes a `String` value.
-<<<<<<< HEAD
-  public struct UTF8View : Collection, _Reflectable, CustomStringConvertible,
-    CustomDebugStringConvertible {
-=======
-  public struct UTF8View : CollectionType, CustomStringConvertible, CustomDebugStringConvertible {
->>>>>>> 87681ef0
+  public struct UTF8View : Collection, CustomStringConvertible, CustomDebugStringConvertible {
     internal let _core: _StringCore
     internal let _startIndex: Index
     internal let _endIndex: Index
@@ -233,15 +228,6 @@
       return UTF8View(_core, bounds.startIndex, bounds.endIndex)
     }
 
-<<<<<<< HEAD
-    /// Returns a mirror that reflects `self`.
-    @warn_unused_result
-    public func _getMirror() -> _Mirror {
-      return _UTF8ViewMirror(self)
-    }
-
-=======
->>>>>>> 87681ef0
     public var description: String {
       return String._fromCodeUnitSequenceWithRepair(UTF8.self, input: self).0
     }
@@ -426,14 +412,13 @@
 // Reflection
 extension String.UTF8View : CustomReflectable {
   /// Returns a mirror that reflects `self`.
-  @warn_unused_result
-  public func customMirror() -> Mirror {
+  public var customMirror: Mirror {
     return Mirror(self, unlabeledChildren: self)
   }
 }
 
 extension String.UTF8View : CustomPlaygroundQuickLookable {
-  public func customPlaygroundQuickLook() -> PlaygroundQuickLook {
+  public var customPlaygroundQuickLook: PlaygroundQuickLook {
     return .Text(description)
   }
 }