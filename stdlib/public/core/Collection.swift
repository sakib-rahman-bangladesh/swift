//===----------------------------------------------------------------------===//
//
// This source file is part of the Swift.org open source project
//
// Copyright (c) 2014 - 2016 Apple Inc. and the Swift project authors
// Licensed under Apache License v2.0 with Runtime Library Exception
//
// See http://swift.org/LICENSE.txt for license information
// See http://swift.org/CONTRIBUTORS.txt for the list of Swift project authors
//
//===----------------------------------------------------------------------===//

/// A type that provides subscript access to its elements, with forward
/// index traversal.
///
/// - Important: In most cases, it's best to ignore this protocol and use
///   `Collection` instead, as it has a more complete interface.
public protocol IndexableBase {
  // FIXME(ABI)(compiler limitation): there is no reason for this protocol
  // to exist apart from missing compiler features that we emulate with it.
  //
  // This protocol is almost an implementation detail of the standard
  // library; it is used to deduce things like the `SubSequence` and
  // `Iterator` type from a minimal collection, but it is also used in
  // exposed places like as a constraint on `IndexingIterator`.

  /// A type that represents a position in the collection.
  ///
  /// Valid indices consist of the position of every element and a
  /// "past the end" position that's not valid for use as a subscript
  /// argument.
  ///
  /// - SeeAlso: endIndex
  associatedtype Index : Comparable

  /// The position of the first element in a non-empty collection.
  ///
  /// In an empty collection, `startIndex == endIndex`.
  ///
  /// - Complexity: O(1)
  var startIndex: Index { get }

  /// The collection's "past the end" position.
  ///
  /// `endIndex` is not a valid argument to `subscript`, and is always
  /// reachable from `startIndex` by zero or more applications of
  /// `successor(of:)`.
  ///
  /// - Complexity: O(1)
  var endIndex: Index { get }

  // The declaration of _Element and subscript here is a trick used to
  // break a cyclic conformance/deduction that Swift can't handle.  We
  // need something other than a Collection.Iterator.Element that can
  // be used as IndexingIterator<T>'s Element.  Here we arrange for
  // the Collection itself to have an Element type that's deducible from
  // its subscript.  Ideally we'd like to constrain this Element to be the same
  // as Collection.Iterator.Element (see below), but we have no way of
  // expressing it today.
  associatedtype _Element

  /// Accesses the element at the given `position`.
  ///
  /// - Complexity: O(1)
  ///
  /// - Requires: `position` is valid for subscripting `self`.  That
  ///   is, it is reachable from `startIndex` by zero or more
  ///   applications of `successor(of:)` and is not equal to `endIndex`.
  subscript(position: Index) -> _Element { get }

  // WORKAROUND: rdar://25214066
  /// A `Sequence` that can represent a contiguous subrange of `self`'s
  /// elements.
  associatedtype SubSequence

  /// Accesses the subsequence bounded by `bounds`.
  ///
  /// - Complexity: O(1)
  ///
  /// - Precondition: `(startIndex...endIndex).contains(bounds.lowerBound)` 
  ///   and `(startIndex...endIndex).contains(bounds.upperBound)`
  subscript(bounds: Range<Index>) -> SubSequence { get }
  
  /// Performs a range check in O(1), or a no-op when a range check is not
  /// implementable in O(1).
  ///
  /// The range check, if performed, is equivalent to:
  ///
  ///     precondition(bounds.contains(index))
  ///
  /// Use this function to perform a cheap range check for QoI purposes when
  /// memory safety is not a concern.  Do not rely on this range check for
  /// memory safety.
  ///
  /// The default implementation for forward and bidirectional indices is a
  /// no-op.  The default implementation for random access indices performs a
  /// range check.
  ///
  /// - Complexity: O(1).
  func _failEarlyRangeCheck(_ index: Index, bounds: Range<Index>)

  /// Performs a range check in O(1), or a no-op when a range check is not
  /// implementable in O(1).
  ///
  /// The range check, if performed, is equivalent to:
  ///
  ///     precondition(
  ///       bounds.contains(range.lowerBound) ||
  ///       range.lowerBound == bounds.upperBound)
  ///     precondition(
  ///       bounds.contains(range.upperBound) ||
  ///       range.upperBound == bounds.upperBound)
  ///
  /// Use this function to perform a cheap range check for QoI purposes when
  /// memory safety is not a concern.  Do not rely on this range check for
  /// memory safety.
  ///
  /// The default implementation for forward and bidirectional indices is a
  /// no-op.  The default implementation for random access indices performs a
  /// range check.
  ///
  /// - Complexity: O(1).
  func _failEarlyRangeCheck(_ range: Range<Index>, bounds: Range<Index>)

  /// Returns the position immediately after `i`.
  ///
  /// - Precondition: `(startIndex..<endIndex).contains(i)`
  @warn_unused_result
  func successor(of i: Index) -> Index

  /// Replaces `i` with its successor.
  func formSuccessor(_ i: inout Index)
}

public protocol Indexable : IndexableBase {
  /// A type that can represent the number of steps between pairs of
  /// `Index` values where one value is reachable from the other.
  ///
  /// Reachability is defined by the ability to produce one value from
  /// the other via zero or more applications of `successor(of: i)`.
  associatedtype IndexDistance : SignedInteger = Int

  /// Returns the result of advancing `i` by `n` positions.
  ///
  /// - Returns:
  ///   - If `n > 0`, the `n`th successor of `i`.
  ///   - If `n < 0`, the `n`th predecessor of `i`.
  ///   - Otherwise, `i` unmodified.
  ///
  /// - Precondition: `n >= 0` unless `Self` conforms to
  ///   `BidirectionalCollection`.
  /// - Precondition:
  ///   - If `n > 0`, `n <= self.distance(from: i, to: self.endIndex)`
  ///   - If `n < 0`, `n >= self.distance(from: i, to: self.startIndex)`
  ///
  /// - Complexity:
  ///   - O(1) if `Self` conforms to `RandomAccessCollection`.
  ///   - O(`abs(n)`) otherwise.
  @warn_unused_result
  func index(_ n: IndexDistance, stepsFrom i: Index) -> Index

  /// Returns the result of advancing `i` by `n` positions, or `nil` if it
  /// reaches the `limit`.
  ///
  /// - Returns:
  ///   - If `n > 0`, the `n`th successor of `i` or `nil` if the `limit` has
  ///     been reached.
  ///   - If `n < 0`, the `n`th predecessor of `i` or `nil` if the `limit` has
  ///     been reached.
  ///   - Otherwise, `i` unmodified.
  ///
  /// - Precondition: `n >= 0` unless `Self` conforms to
  ///   `BidirectionalCollection`.
  ///
  /// - Complexity:
  ///   - O(1) if `Self` conforms to `RandomAccessCollection`.
  ///   - O(`abs(n)`) otherwise.
  @warn_unused_result
  func index(
    _ n: IndexDistance, stepsFrom i: Index, limitedBy limit: Index
  ) -> Index?

  /// Advances `i` by `n` positions.
  ///
  /// - Precondition: `n >= 0` unless `Self` conforms to
  ///   `BidirectionalCollection`.
  /// - Precondition:
  ///   - If `n > 0`, `n <= self.distance(from: i, to: self.endIndex)`
  ///   - If `n < 0`, `n >= self.distance(from: i, to: self.startIndex)`
  ///
  /// - Complexity:
  ///   - O(1) if `Self` conforms to `RandomAccessCollection`.
  ///   - O(`abs(n)`) otherwise.
  func formIndex(_ n: IndexDistance, stepsFrom i: inout Index)

  /// Advances `i` by `n` positions, or until it equals `limit`.
  ///
  /// - Returns `true` if index has been advanced by exactly `n` steps without
  ///   reaching the `limit`, and `false` otherwise.
  ///
  /// - Precondition: `n >= 0` unless `Self` conforms to
  ///   `BidirectionalCollection`.
  ///
  /// - Complexity:
  ///   - O(1) if `Self` conforms to `RandomAccessCollection`.
  ///   - O(`abs(n)`) otherwise.
  func formIndex(
    _ n: IndexDistance, stepsFrom i: inout Index, limitedBy limit: Index
  ) -> Bool

  /// Returns the distance between `start` and `end`.
  ///
  /// - Precondition: `start <= end` unless `Self` conforms to
  ///   `BidirectionalCollection`.
  /// - Complexity:
  ///   - O(1) if `Self` conforms to `RandomAccessCollection`.
  ///   - O(`n`) otherwise, where `n` is the method's result.
  @warn_unused_result
  func distance(from start: Index, to end: Index) -> IndexDistance
}

/// The iterator used for collections that don't specify one.
public struct IndexingIterator<
  Elements : IndexableBase
  // FIXME(compiler limitation):
  // Elements : Collection
> : IteratorProtocol, Sequence {

  /// Create an *iterator* over the given collection.
  public /// @testable
  init(_elements: Elements) {
    self._elements = _elements
    self._position = _elements.startIndex
  }

  /// Advance to the next element and return it, or `nil` if no next
  /// element exists.
  ///
  /// - Precondition: No preceding call to `self.next()` has returned `nil`.
  public mutating func next() -> Elements._Element? {
    if _position == _elements.endIndex { return nil }
    let element = _elements[_position]
    _elements.formSuccessor(&_position)
    return element
  }

  internal let _elements: Elements
  internal var _position: Elements.Index
}

/// A multi-pass sequence with addressable positions.
///
/// Positions are represented by an associated `Index` type.  Whereas
/// an arbitrary sequence may be consumed as it is traversed, a
/// collection is multi-pass: any element may be revisited merely by
/// saving its index.
///
/// The sequence view of the elements is identical to the collection
/// view.  In other words, the following code binds the same series of
/// values to `x` as does `for x in self {}`:
///
///     for i in self.indices {
///         let x = self[i]
///     }
public protocol Collection : Indexable, Sequence {
  /// A type that can represent the number of steps between pairs of
  /// `Index` values where one value is reachable from the other.
  ///
  /// Reachability is defined by the ability to produce one value from
  /// the other via zero or more applications of `successor(of:)`.
  associatedtype IndexDistance : SignedInteger = Int

  /// A type that provides the sequence's iteration interface and
  /// encapsulates its iteration state.
  ///
  /// By default, a `Collection` satisfies `Sequence` by
  /// supplying a `IndexingIterator` as its associated `Iterator`
  /// type.
  associatedtype Iterator : IteratorProtocol = IndexingIterator<Self>

  // FIXME: Needed here so that the `Iterator` is properly deduced from
  // a custom `makeIterator()` function.  Otherwise we get an
  // `IndexingIterator`. <rdar://problem/21539115>
  /// Returns an iterator over the elements of `self`.
  func makeIterator() -> Iterator

  /// A `Sequence` that can represent a contiguous subrange of `self`'s
  /// elements.
  ///
  /// - Note: This associated type appears as a requirement in
  ///   `Sequence`, but is restated here with stricter
  ///   constraints: in a `Collection`, the `SubSequence` should
  ///   also be a `Collection`.
  associatedtype SubSequence : IndexableBase, Sequence = Slice<Self>
  // FIXME(compiler limitation):
  // associatedtype SubSequence : Collection
  //   where
  //   Iterator.Element == SubSequence.Iterator.Element,
  //   SubSequence.Index == Index,
  //   SubSequence.Indices == Indices,
  //   SubSequence.SubSequence == SubSequence
  //
  // (<rdar://problem/20715009> Implement recursive protocol
  // constraints)
  //
  // These constraints allow processing collections in generic code by
  // repeatedly slicing them in a loop.

  /// Returns the element at the given `position`.
  subscript(position: Index) -> Iterator.Element { get }

  /// Returns a collection representing a contiguous sub-range of
  /// `self`'s elements.
  ///
  /// - Complexity: O(1)
  subscript(bounds: Range<Index>) -> SubSequence { get }

  /// A collection type whose elements are the indices of `self` that
  /// are valid for subscripting, in ascending order.
  associatedtype Indices : IndexableBase, Sequence = DefaultIndices<Self>

  // FIXME(compiler limitation):
  // associatedtype Indices : Collection
  //   where
  //   Indices.Iterator.Element == Index,
  //   Indices.Index == Index,
  //   Indices.SubSequence == Indices
  //   = DefaultIndices<Self>

  /// The indices that are valid for subscripting `self`, in ascending order.
  ///
  /// - Note: `indices` can hold a strong reference to the collection itself,
  ///   causing the collection to be non-uniquely referenced.  If you need to
  ///   mutate the collection while iterating over its indices, use the
  ///   `successor(of:)` method starting with `startIndex` to produce indices
  ///   instead.
  ///   
  ///   ```
  ///   var c = [10, 20, 30, 40, 50]
  ///   var i = c.startIndex
  ///   while i != c.endIndex {
  ///       c[i] /= 5
  ///       i = c.successor(of: i)
  ///   }
  ///   // c == [2, 4, 6, 8, 10]
  ///   ```
  var indices: Indices { get }

  /// Returns `self[startIndex..<end]`
  ///
  /// - Precondition: `end >= self.startIndex && end <= self.endIndex`
  /// - Complexity: O(1)
  @warn_unused_result
  func prefix(upTo end: Index) -> SubSequence

  /// Returns `self[start..<endIndex]`
  ///
  /// - Precondition: `start >= self.startIndex && start <= self.endIndex`
  /// - Complexity: O(1)
  @warn_unused_result
  func suffix(from start: Index) -> SubSequence

  /// Returns `prefix(upTo: successor(of: position)`
  ///
  /// - Precondition: `position >= self.startIndex && position < self.endIndex`
  /// - Complexity: O(1)
  @warn_unused_result
  func prefix(through position: Index) -> SubSequence

  /// Returns `true` iff `self` is empty.
  var isEmpty: Bool { get }

  /// Returns the number of elements.
  ///
  /// - Complexity: O(1) if `Self` conforms to
  ///   `RandomAccessCollection`; O(N) otherwise.
  var count: IndexDistance { get }

  // The following requirement enables dispatching for indexOf when
  // the element type is Equatable.
  /// Returns `Optional(Optional(index))` if an element was found
  /// or `Optional(nil)` if an element was determined to be missing;
  /// otherwise, `nil`.
  ///
  /// - Complexity: O(N).
  @warn_unused_result
  func _customIndexOfEquatableElement(_ element: Iterator.Element) -> Index??

  /// The first element of `self`, or `nil` if `self` is empty.
  var first: Iterator.Element? { get }

  /// Returns the result of advancing `i` by `n` positions.
  ///
  /// - Returns:
  ///   - If `n > 0`, the `n`th successor of `i`.
  ///   - If `n < 0`, the `n`th predecessor of `i`.
  ///   - Otherwise, `i` unmodified.
  ///
  /// - Precondition: `n >= 0` unless `Self` conforms to
  ///   `BidirectionalCollection`.
  /// - Precondition:
  ///   - If `n > 0`, `n <= self.distance(from: i, to: self.endIndex)`
  ///   - If `n < 0`, `n >= self.distance(from: i, to: self.startIndex)`
  ///
  /// - Complexity:
  ///   - O(1) if `Self` conforms to `RandomAccessCollection`.
  ///   - O(`abs(n)`) otherwise.
  @warn_unused_result
  func index(_ n: IndexDistance, stepsFrom i: Index) -> Index

  // FIXME: swift-3-indexing-model: Should this mention preconditions on `n`?
  /// Returns the result of advancing `i` by `n` positions, or `nil` if it
  /// reaches the `limit`.
  ///
  /// - Returns:
  ///   - If `n > 0`, the `n`th successor of `i` or `nil` if the `limit` has
  ///     been reached.
  ///   - If `n < 0`, the `n`th predecessor of `i` or `nil` if the `limit` has
  ///     been reached.
  ///   - Otherwise, `i` unmodified.
  ///
  /// - Precondition: `n >= 0` unless `Self` conforms to
  ///   `BidirectionalCollection`.
  ///
  /// - Complexity:
  ///   - O(1) if `Self` conforms to `RandomAccessCollection`.
  ///   - O(`abs(n)`) otherwise.
  @warn_unused_result
  func index(
    _ n: IndexDistance, stepsFrom i: Index, limitedBy limit: Index
  ) -> Index?

  /// Returns the distance between `start` and `end`.
  ///
  /// - Precondition: `start <= end` unless `Self` conforms to
  ///   `BidirectionalCollection`.
  /// - Complexity:
  ///   - O(1) if `Self` conforms to `RandomAccessCollection`.
  ///   - O(`n`) otherwise, where `n` is the method's result.
  @warn_unused_result
  func distance(from start: Index, to end: Index) -> IndexDistance
}

/// Default implementation for forward collections.
extension Indexable {
  @inline(__always)
  public func formSuccessor(_ i: inout Index) {
    // FIXME: swift-3-indexing-model: tests.
    i = successor(of: i)
  }

  public func _failEarlyRangeCheck(_ index: Index, bounds: Range<Index>) {
    // FIXME: swift-3-indexing-model: tests.
    _precondition(
      bounds.lowerBound <= index,
      "out of bounds: index < startIndex")
    _precondition(
      index < bounds.upperBound,
      "out of bounds: index >= endIndex")
  }

  public func _failEarlyRangeCheck(_ range: Range<Index>, bounds: Range<Index>) {
    // FIXME: swift-3-indexing-model: tests.
    _precondition(
      bounds.lowerBound <= range.lowerBound,
      "out of bounds: range begins before startIndex")
    _precondition(
      range.lowerBound <= bounds.upperBound,
      "out of bounds: range ends after endIndex")
    _precondition(
      bounds.lowerBound <= range.upperBound,
      "out of bounds: range ends before bounds.lowerBound")
    _precondition(
      range.upperBound <= bounds.upperBound,
      "out of bounds: range begins after bounds.upperBound")
  }

  @warn_unused_result
  public func index(_ n: IndexDistance, stepsFrom i: Index) -> Index {
    // FIXME: swift-3-indexing-model: tests.
    return self._advanceForward(i, by: n)
  }

  @warn_unused_result
  public func index(
    _ n: IndexDistance, stepsFrom i: Index, limitedBy limit: Index
  ) -> Index? {
    // FIXME: swift-3-indexing-model: tests.
    return self._advanceForward(i, by: n, limitedBy: limit)
  }

  public func formIndex(_ n: IndexDistance, stepsFrom i: inout Index) {
    i = index(n, stepsFrom: i)
  }

  public func formIndex(
    _ n: IndexDistance, stepsFrom i: inout Index, limitedBy limit: Index
  ) -> Bool {
    if let advancedIndex = index(n, stepsFrom: i, limitedBy: limit) {
      i = advancedIndex
      return true
    }
    i = limit
    return false
  }
  
  @warn_unused_result
  public func distance(from start: Index, to end: Index) -> IndexDistance {
    // FIXME: swift-3-indexing-model: tests.
    _precondition(start <= end,
      "Only BidirectionalCollections can have end come before start")

    var start = start
    var count: IndexDistance = 0
    while start != end {
      count = count + 1
      formSuccessor(&start)
    }
    return count
  }

  /// Do not use this method directly; call advanced(by: n) instead.
  @inline(__always)
  @warn_unused_result
  internal func _advanceForward(_ i: Index, by n: IndexDistance) -> Index {
    _precondition(n >= 0,
      "Only BidirectionalCollections can be advanced by a negative amount")

    var i = i
    for _ in stride(from: 0, to: n, by: 1) {
      formSuccessor(&i)
    }
    return i
  }

  /// Do not use this method directly; call advanced(by: n, limit) instead.
  @inline(__always)
  @warn_unused_result
  internal
  func _advanceForward(
    _ i: Index, by n: IndexDistance, limitedBy limit: Index
  ) -> Index? {
    _precondition(n >= 0,
      "Only BidirectionalCollections can be advanced by a negative amount")

    var i = i
    for _ in stride(from: 0, to: n, by: 1) {
      if i == limit {
        return nil
      }
      formSuccessor(&i)
    }
    return i
  }
}

/// Supply optimized defaults for `Collection` models that use some model
/// of `Strideable` as their `Index`.
extension Indexable where Index : Strideable {
  @warn_unused_result
  public func successor(of i: Index) -> Index {
    // FIXME: swift-3-indexing-model: tests.
    _failEarlyRangeCheck(i, bounds: startIndex..<endIndex)

    return i.advanced(by: 1)
  }

  /*
  @warn_unused_result
  public func index(_ n: IndexDistance, stepsFrom i: Index) -> Index {
    _precondition(n >= 0,
      "Only BidirectionalCollections can be advanced by a negative amount")
    // FIXME: swift-3-indexing-model: range check i

    // FIXME: swift-3-indexing-model - error: cannot invoke 'advanced' with an argument list of type '(by: Self.IndexDistance)'
    return i.advanced(by: n)
  }

  @warn_unused_result
  public func index(
    _ n: IndexDistance, stepsFrom i: Index, limitedBy limit: Index
  ) -> Index? {
    _precondition(n >= 0,
      "Only BidirectionalCollections can be advanced by a negative amount")
    // FIXME: swift-3-indexing-model: range check i

    // FIXME: swift-3-indexing-model - error: cannot invoke 'advanced' with an argument list of type '(by: Self.IndexDistance)'
    let i = i.advanced(by: n)
    if (i >= limit) {
      return nil
    }
    return i
  }

  @warn_unused_result
  public func distance(from start: Index, to end: Index) -> IndexDistance {
    _precondition(start <= end,
      "Only BidirectionalCollections can have end come before start")
    // FIXME: swift-3-indexing-model: range check supplied start and end?

    // FIXME: swift-3-indexing-model - error: cannot invoke 'distance' with an argument list of type '(to: Self.Index)'
    return start.distance(to: end)
  }
  */
}

/// Supply the default `makeIterator()` method for `Collection` models
/// that accept the default associated `Iterator`,
/// `IndexingIterator<Self>`.
extension Collection where Iterator == IndexingIterator<Self> {
  public func makeIterator() -> IndexingIterator<Self> {
    return IndexingIterator(_elements: self)
  }
}

/// Supply the default "slicing" `subscript` for `Collection` models
/// that accept the default associated `SubSequence`, `Slice<Self>`.
extension Collection where SubSequence == Slice<Self> {
  public subscript(bounds: Range<Index>) -> Slice<Self> {
    _failEarlyRangeCheck(bounds, bounds: startIndex..<endIndex)
    return Slice(base: self, bounds: bounds)
  }
}

// TODO: swift-3-indexing-model - review the following
extension Collection where SubSequence == Self {
  /// If `!self.isEmpty`, remove the first element and return it, otherwise
  /// return `nil`.
  ///
  /// - Complexity: O(1)
  @warn_unused_result
  public mutating func popFirst() -> Iterator.Element? {
    guard !isEmpty else { return nil }
    let element = first!
    self = self[successor(of: startIndex)..<endIndex]
    return element
  }
}

/// Default implementations of core requirements
extension Collection {
  /// Returns `true` iff `self` is empty.
  ///
  /// - Complexity: O(1)
  public var isEmpty: Bool {
    return startIndex == endIndex
  }

  /// Returns the first element of `self`, or `nil` if `self` is empty.
  ///
  /// - Complexity: O(1)
  public var first: Iterator.Element? {
    // NB: Accessing `startIndex` may not be O(1) for some lazy collections,
    // so instead of testing `isEmpty` and then returning the first element,
    // we'll just rely on the fact that the iterator always yields the
    // first element first.
    var i = makeIterator()
    return i.next()
  }
// TODO: swift-3-indexing-model - uncomment and replace above ready (or should we still use the iterator one?)
  /// Returns the first element of `self`, or `nil` if `self` is empty.
  ///
  /// - Complexity: O(1)
  //  public var first: Iterator.Element? {
  //    return isEmpty ? nil : self[startIndex]
  //  }

// TODO: swift-3-indexing-model - review the following
  /// Returns a value less than or equal to the number of elements in
  /// `self`, *nondestructively*.
  ///
  /// - Complexity: O(`count`).
  public var underestimatedCount: Int {
    return numericCast(count)
  }

  /// Returns the number of elements.
  ///
  /// - Complexity: O(1) if `Self` conforms to `RandomAccessCollection`;
  ///   O(N) otherwise.
  public var count: IndexDistance {
    return distance(from: startIndex, to: endIndex)
  }

// TODO: swift-3-indexing-model - rename the following to _customIndexOfEquatable(element)?
  /// Customization point for `Sequence.index(of:)`.
  ///
  /// Define this method if the collection can find an element in less than
  /// O(N) by exploiting collection-specific knowledge.
  ///
  /// - Returns: `nil` if a linear search should be attempted instead,
  ///   `Optional(nil)` if the element was not found, or
  ///   `Optional(Optional(index))` if an element was found.
  ///
  /// - Complexity: O(`count`).
  @warn_unused_result
  public // dispatching
  func _customIndexOfEquatableElement(_: Iterator.Element) -> Index?? {
    return nil
  }
}

//===----------------------------------------------------------------------===//
// Default implementations for Collection
//===----------------------------------------------------------------------===//

extension Collection {
// TODO: swift-3-indexing-model - review the following
  /// Returns an `Array` containing the results of mapping `transform`
  /// over `self`.
  ///
  /// - Complexity: O(N).
  @warn_unused_result
  public func map<T>(
    @noescape _ transform: (Iterator.Element) throws -> T
  ) rethrows -> [T] {
    let count: Int = numericCast(self.count)
    if count == 0 {
      return []
    }

    var result = ContiguousArray<T>()
    result.reserveCapacity(count)

    var i = self.startIndex

    for _ in 0..<count {
      result.append(try transform(self[i]))
      formSuccessor(&i)
    }

    _expectEnd(i, self)
    return Array(result)
  }

  /// Returns a subsequence containing all but the first `n` elements.
  ///
  /// - Precondition: `n >= 0`
  /// - Complexity: O(`n`)
  @warn_unused_result
  public func dropFirst(_ n: Int) -> SubSequence {
    _precondition(n >= 0, "Can't drop a negative number of elements from a collection")
    let start = index(numericCast(n),
      stepsFrom: startIndex, limitedBy: endIndex) ?? endIndex
    return self[start..<endIndex]
  }

  /// Returns a subsequence containing all but the last `n` elements.
  ///
  /// - Precondition: `n >= 0`
  /// - Complexity: O(`self.count`)
  @warn_unused_result
  public func dropLast(_ n: Int) -> SubSequence {
    _precondition(
      n >= 0, "Can't drop a negative number of elements from a collection")
    let amount = Swift.max(0, numericCast(count) - n)
    let end = index(numericCast(amount),
      stepsFrom: startIndex, limitedBy: endIndex) ?? endIndex
    return self[startIndex..<end]
  }

  /// Returns a subsequence, up to `maxLength` in length, containing the
  /// initial elements.
  ///
  /// If `maxLength` exceeds `self.count`, the result contains all
  /// the elements of `self`.
  ///
  /// - Precondition: `maxLength >= 0`
  /// - Complexity: O(`maxLength`)
  @warn_unused_result
  public func prefix(_ maxLength: Int) -> SubSequence {
    _precondition(
      maxLength >= 0,
      "Can't take a prefix of negative length from a collection")
    let end = index(numericCast(maxLength),
      stepsFrom: startIndex, limitedBy: endIndex) ?? endIndex
    return self[startIndex..<end]
  }

  /// Returns a slice, up to `maxLength` in length, containing the
  /// final elements of `self`.
  ///
  /// If `maxLength` exceeds `s.count`, the result contains all
  /// the elements of `self`.
  ///
  /// - Precondition: `maxLength >= 0`
  /// - Complexity: O(`self.count`)
  @warn_unused_result
  public func suffix(_ maxLength: Int) -> SubSequence {
    _precondition(
      maxLength >= 0,
      "Can't take a suffix of negative length from a collection")
    let amount = Swift.max(0, numericCast(count) - maxLength)
    let start = index(numericCast(amount),
      stepsFrom: startIndex, limitedBy: endIndex) ?? endIndex
    return self[start..<endIndex]
  }

  /// Returns `self[startIndex..<end]`
  ///
  /// - Precondition: `end >= self.startIndex && end <= self.endIndex`
  /// - Complexity: O(1)
  @warn_unused_result
  public func prefix(upTo end: Index) -> SubSequence {
    return self[startIndex..<end]
  }

  /// Returns `self[start..<endIndex]`
  ///
  /// - Precondition: `start >= self.startIndex && start <= self.endIndex`
  /// - Complexity: O(1)
  @warn_unused_result
  public func suffix(from start: Index) -> SubSequence {
    return self[start..<endIndex]
  }

  /// Returns `prefix(upTo: successor(of: position))`
  ///
  /// - Precondition: `position >= self.startIndex && position < self.endIndex`
  /// - Complexity: O(1)
  @warn_unused_result
  public func prefix(through position: Index) -> SubSequence {
    return prefix(upTo: successor(of: position))
  }

  // TODO: swift-3-indexing-model - review the following
  /// Returns the maximal `SubSequence`s of `self`, in order, that
  /// don't contain elements satisfying the predicate `isSeparator`.
  ///
  /// - Parameter maxSplits: The maximum number of `SubSequence`s to
  ///   return, minus 1.
  ///   If `maxSplits + 1` `SubSequence`s are returned, the last one is
  ///   a suffix of `self` containing *all* the elements of `self` following the
  ///   last split point.
  ///   The default value is `Int.max`.
  ///
  /// - Parameter omittingEmptySubsequences: If `false`, an empty `SubSequence`
  ///   is produced in the result for each pair of consecutive elements
  ///   satisfying `isSeparator`.
  ///   The default value is `true`.
  ///
  /// - Precondition: `maxSplits >= 0`
  @warn_unused_result
  public func split(
    maxSplits: Int = Int.max,
    omittingEmptySubsequences: Bool = true,
    @noescape isSeparator: (Iterator.Element) throws -> Bool
  ) rethrows -> [SubSequence] {
    _precondition(maxSplits >= 0, "Must take zero or more splits")

    var result: [SubSequence] = []
    var subSequenceStart: Index = startIndex

    func appendSubsequence(end: Index) -> Bool {
      if subSequenceStart == end && omittingEmptySubsequences {
        return false
      }
      result.append(self[subSequenceStart..<end])
      return true
    }

    if maxSplits == 0 || isEmpty {
      appendSubsequence(end: endIndex)
      return result
    }

    var subSequenceEnd = subSequenceStart
    let cachedEndIndex = endIndex
    while subSequenceEnd != cachedEndIndex {
      if try isSeparator(self[subSequenceEnd]) {
        let didAppend = appendSubsequence(end: subSequenceEnd)
        formSuccessor(&subSequenceEnd)
        subSequenceStart = subSequenceEnd
        if didAppend && result.count == maxSplits {
          break
        }
        continue
      }
      formSuccessor(&subSequenceEnd)
    }

    if subSequenceStart != cachedEndIndex || !omittingEmptySubsequences {
      result.append(self[subSequenceStart..<cachedEndIndex])
    }

    return result
  }
}

// TODO: swift-3-indexing-model - review the following
extension Collection where Iterator.Element : Equatable {
  /// Returns the maximal `SubSequence`s of `self`, in order, around a
  /// `separator` element.
  ///
  /// - Parameter maxSplits: The maximum number of `SubSequence`s to
  ///   return, minus 1.
  ///   If `maxSplits + 1` `SubSequence`s are returned, the last one is
  ///   a suffix of `self` containing *all* the elements of `self` following the
  ///   last split point.
  ///   The default value is `Int.max`.
  ///
  /// - Parameter omittingEmptySubsequences: If `false`, an empty `SubSequence`
  ///   is produced in the result for each pair of consecutive elements
  ///   equal to `separator`.
  ///   The default value is `true`.
  ///
  /// - Precondition: `maxSplits >= 0`
  @warn_unused_result
  public func split(
    separator: Iterator.Element,
    maxSplits: Int = Int.max,
    omittingEmptySubsequences: Bool = true
  ) -> [SubSequence] {
  return split(
    maxSplits: maxSplits,
    omittingEmptySubsequences: omittingEmptySubsequences,
    isSeparator: { $0 == separator })
  }
}

// TODO: swift-3-indexing-model - review the following
extension Collection where SubSequence == Self {
  /// Remove the element at `startIndex` and return it.
  ///
  /// - Complexity: O(1)
  /// - Precondition: `!self.isEmpty`.
  @discardableResult
  public mutating func removeFirst() -> Iterator.Element {
    _precondition(!isEmpty, "can't remove items from an empty collection")
    let element = first!
    self = self[successor(of: startIndex)..<endIndex]
    return element
  }

  /// Remove the first `n` elements.
  ///
  /// - Complexity:
  ///   - O(1) if `Self` conforms to `RandomAccessCollection`
  ///   - O(n) otherwise
  /// - Precondition: `n >= 0 && self.count >= n`.
  public mutating func removeFirst(_ n: Int) {
    if n == 0 { return }
    _precondition(n >= 0, "number of elements to remove should be non-negative")
    _precondition(count >= numericCast(n),
      "can't remove more items from a collection than it contains")
<<<<<<< HEAD
    self = self[index(numericCast(n), stepsFrom: startIndex)..<endIndex]
=======
    self = self[startIndex.advanced(by: numericCast(n))..<endIndex]
  }
}

extension Collection
  where
  SubSequence == Self,
  Index : BidirectionalIndex {

  /// Remove an element from the end.
  ///
  /// - Complexity: O(1)
  /// - Precondition: `!self.isEmpty`
  @discardableResult
  public mutating func removeLast() -> Iterator.Element {
    let element = last!
    self = self[startIndex..<endIndex.predecessor()]
    return element
  }

  /// Remove the last `n` elements.
  ///
  /// - Complexity:
  ///   - O(1) if `Index` conforms to `RandomAccessIndex`
  ///   - O(n) otherwise
  /// - Precondition: `n >= 0 && self.count >= n`.
  public mutating func removeLast(_ n: Int) {
    if n == 0 { return }
    _precondition(n >= 0, "number of elements to remove should be non-negative")
    _precondition(count >= numericCast(n),
      "can't remove more items from a collection than it contains")
    self = self[startIndex..<endIndex.advanced(by: numericCast(-n))]
>>>>>>> 8e292dae
  }
}

// TODO: swift-3-indexing-model - review the following
extension Sequence
  where Self : _ArrayProtocol, Self.Element == Self.Iterator.Element {
  // A fast implementation for when you are backed by a contiguous array.
  public func _copyContents(
    initializing ptr: UnsafeMutablePointer<Iterator.Element>
  ) -> UnsafeMutablePointer<Iterator.Element> {
    let s = self._baseAddressIfContiguous
    if s != nil {
      let count = self.count
      ptr.initializeFrom(s, count: count)
      _fixLifetime(self._owner)
      return ptr + count
    } else {
      var p = ptr
      for x in self {
        p.initialize(with: x)
        p += 1
      }
      return p
    }
  }
}

extension Collection {
  public func _preprocessingPass<R>(
    @noescape _ preprocess: () throws -> R
  ) rethrows -> R? {
    return try preprocess()
  }
}

@available(*, unavailable, message: "Bit enum has been deprecated. Please use Int instead.")
public enum Bit {}

@available(*, unavailable, renamed: "IndexingIterator")
public struct IndexingGenerator<Elements : IndexableBase> {}

@available(*, unavailable, renamed: "Collection")
public typealias CollectionType = Collection

extension Collection {
  @available(*, unavailable, renamed: "Iterator")
  public typealias Generator = Iterator

  @available(*, unavailable, renamed: "makeIterator")
  public func generate() -> Iterator {
    fatalError("unavailable function can't be called")
  }

  @available(*, unavailable, message: "Removed in Swift 3. Please use underestimatedCount property.")
  public func underestimateCount() -> Int {
    fatalError("unavailable function can't be called")
  }

  @available(*, unavailable, message: "Please use split(maxSplits:omittingEmptySubsequences:isSeparator:) instead")
  public func split(
    _ maxSplit: Int = Int.max,
    allowEmptySlices: Bool = false,
    @noescape isSeparator: (Iterator.Element) throws -> Bool
  ) rethrows -> [SubSequence] {
    fatalError("unavailable function can't be called")
  }
}

extension Collection where Iterator.Element : Equatable {
  @available(*, unavailable, message: "Please use split(separator:maxSplits:omittingEmptySubsequences:) instead")
  public func split(
    _ separator: Iterator.Element,
    maxSplit: Int = Int.max,
    allowEmptySlices: Bool = false
  ) -> [SubSequence] {
    fatalError("unavailable function can't be called")
  }
}

@available(*, unavailable, message: "PermutationGenerator has been removed in Swift 3")
public struct PermutationGenerator<C : Collection, Indices : Sequence> {}<|MERGE_RESOLUTION|>--- conflicted
+++ resolved
@@ -943,42 +943,7 @@
     _precondition(n >= 0, "number of elements to remove should be non-negative")
     _precondition(count >= numericCast(n),
       "can't remove more items from a collection than it contains")
-<<<<<<< HEAD
     self = self[index(numericCast(n), stepsFrom: startIndex)..<endIndex]
-=======
-    self = self[startIndex.advanced(by: numericCast(n))..<endIndex]
-  }
-}
-
-extension Collection
-  where
-  SubSequence == Self,
-  Index : BidirectionalIndex {
-
-  /// Remove an element from the end.
-  ///
-  /// - Complexity: O(1)
-  /// - Precondition: `!self.isEmpty`
-  @discardableResult
-  public mutating func removeLast() -> Iterator.Element {
-    let element = last!
-    self = self[startIndex..<endIndex.predecessor()]
-    return element
-  }
-
-  /// Remove the last `n` elements.
-  ///
-  /// - Complexity:
-  ///   - O(1) if `Index` conforms to `RandomAccessIndex`
-  ///   - O(n) otherwise
-  /// - Precondition: `n >= 0 && self.count >= n`.
-  public mutating func removeLast(_ n: Int) {
-    if n == 0 { return }
-    _precondition(n >= 0, "number of elements to remove should be non-negative")
-    _precondition(count >= numericCast(n),
-      "can't remove more items from a collection than it contains")
-    self = self[startIndex..<endIndex.advanced(by: numericCast(-n))]
->>>>>>> 8e292dae
   }
 }
 
